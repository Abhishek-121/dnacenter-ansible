#!/usr/bin/python
# -*- coding: utf-8 -*-
# Copyright (c) 2024, Cisco Systems
# GNU General Public License v3.0+ (see LICENSE or https://www.gnu.org/licenses/gpl-3.0.txt)
"""Ansible module to manage SD-Access Host Onboarding operations in Cisco Catalyst Center."""
from __future__ import absolute_import, division, print_function

__metaclass__ = type
__author__ = "Rugvedi Kapse, Madhan Sankaranarayanan"
DOCUMENTATION = r"""
---
module: sda_host_port_onboarding_workflow_manager
short_description: Manage host port onboarding in SD-Access
  Fabric in Cisco Catalyst Center.
description:
  - Manage host onboarding operations, including the
    addition, update, and deletion of port assignments,
    port channels, or wireless SSID mappings to VLANs
    within the SD-Access Fabric.
  - API to create port assignment(s) for Network Devices
    in SD-Access Fabric roles in Cisco Catalyst Center.
  - API to Update port assignment(s) for Network Devices
    in SD-Access Fabric roles in Cisco Catalyst Center.
  - API to delete port assignment(s) for Network Devices
    in SD-Access Fabric roles in Cisco Catalyst Center.
  - API to create port channel(s) for Network Devices
    in SD-Access Fabric roles in Cisco Catalyst Center.
  - API to update port channel(s) for Network Devices
    in SD-Access Fabric roles in Cisco Catalyst Center.
  - API to delete port channel(s) for Network Devices
    in SD-Access Fabric roles in Cisco Catalyst Center.
  - API to add SSID mapping(s) to VLAN(s) in SD-Access
    Fabric in Catalyst Center.
  - API to update SSID mapping(s) to VLAN(s) in SD-Access
    Fabric in Catalyst Center.
  - API to remove SSID mapping(s) to VLAN(s) in SD-Access
    Fabric in Catalyst Center.
version_added: '6.17.0'
extends_documentation_fragment:
  - cisco.dnac.workflow_manager_params
author: Rugvedi Kapse (@rukapse) Madhan Sankaranarayanan
  (@madhansansel)
options:
  config_verify:
    description: Set to True to verify the Cisco Catalyst
      Center configuration after applying the playbook
      configuration.
    type: bool
    default: false
  state:
    description: The desired state of Cisco Catalyst
      Center after the module execution.
    type: str
    choices: [merged, deleted]
    default: merged
  config:
    description:
      - A list containing detailed configurations for
        Adding/Updating/Deleting Port assignment(s)
        or Port channel(s) for Network Devices in SDA
        Fabric roles or Adding/Updating/Deleting Wireless
        SSID(s) mapped to a VLAN in SDA Fabric in Cisco
        Catalyst Center.
    type: list
    elements: dict
    required: true
    suboptions:
      ip_address:
        description:
          - IP address of the target device in the SD-Access
            Fabric on which access device ports need
            to be configured.
          - Either "hostname" or "ip_address" of the
            network device, along with "fabric_site_name_hierarchy,"
            is required for performing port assignment
            or port channel operations.
          - It is not required to provide "ip_address"
            for Adding/Updating/Deleting Wireless SSID(s)
            mappings to VLAN(s).
          - Only "fabric_site_name_hierarchy" is required
            for performing Wireless SSID(s) operations.
          - The specified IP address must match the
            management IP displayed in the inventory
            section of Cisco Catalyst Center.
          - For example - "204.1.2.2"
          - Note - If ONLY the "ip_address" or "hostname"
            along with "fabric_site_name_hierarchy"
            is provided in the "deleted" state, all
            port assignment(s) or port channel(s) configured
            for the specified fabric device and wireless
            SSID(s) mappings in the fabric site will
            be deleted.
        type: str
      hostname:
        description:
          - Hostname of the target device in the SD-Access
            Fabric on which access device ports need
            to be configured.
          - Either "hostname" or "ip_address" of the
            network device, along with "fabric_site_name_hierarchy,"
            is required for performing port assignment
            or port channel operations.
          - It is not required to provide "hostname"
            for Adding/Updating/Deleting Wireless SSID(s)
            mappings to VLAN(s).
          - Only "fabric_site_name_hierarchy" is required
            for performing Wireless SSID(s) operations.
          - The specified hostname must be identical
            to the hostname displayed in the inventory
            section of Cisco Catalyst Center.
          - For example - "DC-T-9300.cisco.local"
          - Note - If ONLY the "ip_address" or "hostname"
            along with "fabric_site_name_hierarchy"
            is provided in the "deleted" state, all
            port assignment(s) or port channel(s) configured
            for the specified fabric device and wireless
            SSID(s) mappings in the fabric site will
            be deleted.
        type: str
      fabric_site_name_hierarchy:
        description:
          - Specifies the SD-Access Fabric Site within
            which host onboarding needs to be performed.
          - Providing "fabric_site_name_hierarchy" is
            required for performing all host onboarding
            operations.
          - Fabric site should be represented as a string
            value that indicates the complete hierarchical
            path of the site.
          - When creating or updating port channels,
            port assignments, and wireless SSIDs simultaneously,
            ensure that the operation is performed within
            the same fabric site.
          - Example - "Global/USA/San Jose/BLDG23"
          - If only the "fabric_site_name_hierarchy"
            is provided in the "merged" state, only
            Wireless SSID(s) will be added or updated
            for the specified fabric site.
          - If only the "fabric_site_name_hierarchy"
            is provided in the "deleted" state, all
            the Wireless SSID(s) configured for the
            specific fabric site will be deleted.
        type: str
        required: true
      port_assignments:
        description:
          - A list containing configuration details
            for adding, updating, or deleting port assignment(s)
            in Cisco Catalyst Center.
          - The "interface_name" and "connected_device_type"
            fields are required for add and update port
            assignment(s) operations.
          - For the update port channel(s) operation,
            the parameters that can be updated include
            "data_vlan_name", "voice_vlan_name", "authentication_template_name"
            and "interface_description".
          - For delete port assignment(s) operation,
            the valid parameters are "interface_name,"
            "data_vlan_name," and "voice_vlan_name".
            If all three parameters are provided, only
            port assignments that match all specified
            criteria are deleted (i.e., AND filtering
            is applied).
        type: list
        elements: dict
        suboptions:
          interface_name:
            description:
              - Specifies the name of the port or interface
                on the fabric device where port assignment
                operations need to be performed.
              - This parameter is required for adding
                or updating port assignments.
              - For example - "GigabitEthernet2/1/1"
            type: str
          connected_device_type:
            description:
              - Specifies the type of access device
                that needs to be onboarded on the specified
                interface.
              - Valid options for Connected Device Types
                are - "USER_DEVICE", "ACCESS_POINT",
                and "TRUNKING_DEVICE".
              - TRUNKING_DEVICE - Configures the interface
                as a trunk port. No additional parameters
                are required for this Connected Device
                Type. If the "authentication_template_name"
                is provided, it must be set to 'No Authentication'
                when configuring a "TRUNKING_DEVICE".
              - ACCESS_POINT - Configures the port for
                connecting an access point. The "data_vlan_name"
                parameter is required when configuring
                "ACCESS_POINT" devices in port assignments.
                Optionally, the "authentication_template_name"
                and "interface_description" can also
                be specified.
              - USER_DEVICE - Configures the port to
                connect to a host device, such as an
                IP phone, computer, or laptop. At least
                one VLAN ("data_vlan_name" or "voice_vlan_name")
                is required when configuring a "USER_DEVICE".
                Optional parameters include "security_group_name",
                "authentication_template_name", and
                "interface_description".
              - Note - The "connected_device_type" cannot
                be updated from "TRUNK" to "EXTENDED_NODE"
                unless the protocol configured is PAGP.
            type: str
            choices: ["TRUNKING_DEVICE", "ACCESS_POINT", "USER_DEVICE"]
          data_vlan_name:
            description:
              - Specifies the Data VLAN name or IP address
                pool to be assigned to the port.
              - This parameter is required when the
                connected_device_type is set to ACCESS_POINT.
              - At least one VLAN ("data_vlan_name"
                or "voice_vlan_name") is required when
                configuring a "USER_DEVICE".
            type: str
          voice_vlan_name:
            description:
              - Specifies the Voice VLAN name or IP
                address pool to be assigned to the port.
              - At least one VLAN ("data_vlan_name"
                or "voice_vlan_name") is required when
                configuring a "USER_DEVICE".
            type: str
          security_group_name:
            description:
              - Specifies the security or scalable group
                name for the port assignment.
              - Security/scalable groups are only supported
                with the "No Authentication" profile.
            type: str
          authentication_template_name:
            description:
              - Specifies the authentication template
                applied to the port during the port
                assignment operation.
              - The available options are "No Authentication",
                "Open Authentication", "Closed Authentication",
                and "Low Impact".
              - The default "authentication_template_name"
                for all device types is "No Authentication".
              - For Connected Device Type "TRUNKING_DEVICE",
                the "authentication_template_name" must
                be set to "No Authentication".
              - Security/scalable groups are only supported
                with the "No Authentication" profile.
            type: str
            required: true
            choices: ["No Authentication", "Open Authentication", "Closed Authentication", "Low Impact"]
          interface_description:
            description:
              - A description of the port assignment
                interface.
            type: str
      port_channels:
        description:
          - A list containing configuration details
            for adding, updating, or deleting port channel(s)
            between a fabric edge and its remotely connected
            devices in Cisco Catalyst Center.
          - The "interface_names" and "connected_device_type"
            fields are required for add and update port
            channel(s) operations.
          - Only "interface_names" fieled is required
            for delete  port channel(s) operations.
          - For the update port channel(s) operation,
            the parameters that can be updated include
            "connected_device_type" and "port_channel_description".
          - For delete port channel(s) operation, the
            valid parameters are "port_channel_name"
            and "connected_device_type". If both parameters
            are provided, only port channels that match
            the specified criteria are deleted (i.e.,
            AND filtering is applied).
        type: list
        elements: dict
        suboptions:
          interface_names:
            description:
              - A list of ports/interfaces of the target
                device in the SD-Access Fabric on which
                port channel needs to be configured.
              - A maximum of 8 ports are supported in
                interface_names for "PAGP" and "ON"
                protocols.
              - A maximum of 16 ports are supported
                in interface_names for the "LACP" protocol.
              - In the "merged" state, the specified
                interfaces will be updated in the port
                channel - If all given interfaces are
                not already part of the port channel,
                they will be added. - If a subset of
                interfaces is provided, any missing
                interfaces will be removed to match
                the given list. - For example - interface_names
                ["TenGigabitEthernet1/0/43", "TenGigabitEthernet1/0/44",
                "TenGigabitEthernet1/0/40"]` ensures
                all three interfaces are part of the
                port channel. - Running interface_names
                ["TenGigabitEthernet1/0/43", "TenGigabitEthernet1/0/44"]`
                will remove "TenGigabitEthernet1/0/40"
                from the port channel. - Running interface_names
                ["TenGigabitEthernet1/0/43", "TenGigabitEthernet1/0/44",
                "TenGigabitEthernet1/0/40"]` again will
                add "TenGigabitEthernet1/0/40" back
                to the port channel.
            type: list
            elements: str
          connected_device_type:
            description:
              - Specifies the type of device connected
                to the port channel. Valid options are
                "TRUNK" or "EXTENDED_NODE".
              - To create a port channel between a fabric
                edge node and an extended node, or between
                two extended nodes, select "EXTENDED_NODE".
              - To create a port channel with a fabric
                edge node or extended node on one side,
                and a third-party device or server port
                on the other side, choose "TRUNK".
            type: str
            choices: ["TRUNK", "EXTENDED_NODE"]
          protocol:
            description:
              - Specifies the appropriate protocol for
                the specific Connected Device Type to
                be configured on the port channel.
              - Valid options are "ON", "LACP", and
                "PAGP".
              - By default, the protocol is "ON" for
                "connected_device_type" - "EXTENDED_NODE".
              - By default, the protocol is "LACP" for
                "connected_device_type" - "TRUNK".
              - Protocol field cannot be updated after
                the initial configuration.
              - The "connected_device_type" cannot be
                updated from "TRUNK" to "EXTENDED_NODE"
                unless the protocol configured is PAGP.
            type: str
            choices: ["ON", "LACP", "PAGP"]
          port_channel_description:
            description:
              - A description of the port channel.
            type: str
      wireless_ssids:
        description:
          - A list containing configuration details
            for adding, updating or removing, Guest
            or Enterprise Wireless SSID(s) mapping to
            Fabric Enabled VLAN(s) in the Cisco Catalyst
            Center.
          - For wireless SSIDs operations, only fabric_site_name_hierarchy
            is required, ip_address and hostname are
            not needed.
          - Note - For the delete operation, all SSIDs
            mapped to a VLAN can be removed by providing
            the vlan_name. Alternatively, specific wireless
            SSIDs mapped to a VLAN can be deleted by
            specifying a list of ssid_names that need
            to be removed. The'security_group_name'
            must not be provided.
        type: list
        elements: dict
        suboptions:
          vlan_name:
            description:
              - Specifies the name of the VLAN or IP
                pool reserved for the Wireless SSID.
              - It must be a 'Fabric Wireless Enabled'
                VLAN and should be part of the Fabric
                Site representing 'fabric_site_name_hierarchy'.
              - For the delete operation, all SSIDs
                mapped to a VLAN can be removed by providing
                the vlan_name.
            type: str
          ssid_details:
            description:
              - A list of Wireless SSID(s) details to
                be added, updated, or removed for the
                specified VLAN or IP Address pool.
            type: list
            elements: dict
            suboptions:
              ssid_name:
                description:
                  - The name of the Wireless SSID(s)
                    to be mapped to the VLAN. Ensure
                    that specified Wireless SSID is
                    a Fabric SSID.
                  - For the delete operation, specific
                    wireless SSIDs mapped to a VLAN
                    can be deleted by specifying a list
                    of ssid_names that need to be removed.
                type: str
              security_group_name:
                description:
                  - Represents the name of the Security
                    Group or Security Group Tag to be
                    assigned to the Wireless SSID.
                  - Example - Auditors, BYOD, Developers,
                    Guests, etc.
                type: str
      device_collection_status_check:
        description:
          - Determines whether the module should check the device collection status before proceeding with the configuration.
          - If set to false, the module skips verifying whether the device collection status is in a valid state
            ('In Progress' or 'Managed') for configuration.
          - The default value is true.
        type: bool
        default: true

requirements:
  - dnacentersdk >= 2.9.2
  - python >= 3.9
notes:
  - SDK Methods used are - devices.Devices.get_device_list
    - sda.SDA.get_device_info - site_design.SiteDesigns.get_sites
    - sda.SDA.get_fabric_sites - sda.SDA.get_port_assignments
    - sda.SDA.get_port_channels - sda.SDA.add_port_assignments
    - sda.SDA.update_port_assignments - sda.SDA.delete_port_assignments
    - sda.SDA.add_port_channels - sda.SDA.update_port_channels
    - sda.SDA.update_port_channels - sda.SDA.add_update_or_remove_ssid_mapping_to_a_vlan
    - sda.SDA.retrieve_the_vlans_and_ssids_mapped_to_the_vlan_within_a_fabric_site
  - Paths used are
    - GET /dna/intent/api/v1/network-device
    - GET /dna/intent/api/v1/business/sda/device - GET
    /dna/intent/api/v1/sites - GET /dna/intent/api/v1/sda/fabricSites
    - GET /dna/intent/api/v1/sda/portAssignments - GET
    /dna/intent/api/v1/sda/portChannels - POST /dna/intent/api/v1/sda/portAssignments
    - PUT /dna/intent/api/v1/sda/portAssignments - DELETE
    /dna/intent/api/v1/sda/portAssignments - POST /dna/intent/api/v1/sda/portChannels
    - PUT /dna/intent/api/v1/sda/portChannels - DELETE
    /dna/intent/api/v1/sda/portChannels - PUT /dna/intent/api/v1/sda/fabrics/${fabricId}/vlanToSsids
    - GET /dna/intent/api/v1/sda/fabrics/${fabricId}/vlanToSsids
"""
EXAMPLES = r"""
---
- name: Add port assignments, port channels and wireless
    ssids for a specific fabric site
  cisco.dnac.sda_host_port_onboarding_workflow_manager:
    dnac_host: "{{dnac_host}}"
    dnac_username: "{{dnac_username}}"
    dnac_password: "{{dnac_password}}"
    dnac_verify: "{{dnac_verify}}"
    dnac_port: "{{dnac_port}}"
    dnac_version: "{{dnac_version}}"
    dnac_debug: "{{dnac_debug}}"
    dnac_log: true
    dnac_log_level: "{{dnac_log_level}}"
    state: merged
    config:
      - ip_address: "204.1.2.2"
        fabric_site_name_hierarchy: "Global/USA/San
          Jose/BLDG23"
        port_assignments:
          # Create TRUNKING DEVICE
          - interface_name: "FortyGigabitEthernet1/1/1"
            connected_device_type: "TRUNKING_DEVICE"
          - interface_name: "FortyGigabitEthernet1/1/2"
            connected_device_type: "TRUNKING_DEVICE"
            authentication_template_name: "No Authentication"
            interface_description: "Trunk Port"
          # Create Access Points
          - interface_name: "FortyGigabitEthernet2/1/1"
            connected_device_type: "ACCESS_POINT"
            data_vlan_name: "AG_VLAN_23"
          - interface_name: "FortyGigabitEthernet2/1/2"
            connected_device_type: "ACCESS_POINT"
            data_vlan_name: "AG_VLAN_23"
            authentication_template_name: "No Authentication"
            interface_description: "Access Point Port"
          # Create User Devices
          - interface_name: "GigabitEthernet1/1/4"
            connected_device_type: "USER_DEVICE"
            data_vlan_name: "AG_VLAN_23"
          - interface_name: "GigabitEthernet2/1/1"
            connected_device_type: "USER_DEVICE"
            voice_vlan_name: "VOICE_VLAN_23"
          - interface_name: "GigabitEthernet2/1/2"
            connected_device_type: "USER_DEVICE"
            data_vlan_name: "AG_VLAN_23"
            voice_vlan_name: "VOICE_VLAN_23"
        port_channels:
          # Default protocol is ON for TRUNK
          - interface_names: ["TenGigabitEthernet1/0/37", "TenGigabitEthernet1/0/38", "TenGigabitEthernet1/0/39"]
            connected_device_type: "TRUNK"
          - interface_names: ["TenGigabitEthernet1/0/43", "TenGigabitEthernet1/0/44"]
            connected_device_type: "TRUNK"
            protocol: "ON"
          - interface_names: ["TenGigabitEthernet1/0/45",
                              "TenGigabitEthernet1/0/46", "TenGigabitEthernet1/0/47",
                              "TenGigabitEthernet1/0/48"]
            connected_device_type: "TRUNK"
            protocol: "LACP"
          - interface_names: ["TenGigabitEthernet1/1/2", "TenGigabitEthernet1/1/3", "TenGigabitEthernet1/1/4"]
            connected_device_type: "TRUNK"
            protocol: "PAGP"
            port_channel_description: "Trunk port channel"
          # Default protocol for EXTENDED_NODE is PAGP
          - interface_names: ["TenGigabitEthernet1/1/5", "TenGigabitEthernet1/1/6"]
            connected_device_type: "EXTENDED_NODE"
          - interface_names: ["TenGigabitEthernet1/1/7", "TenGigabitEthernet1/1/8"]
            connected_device_type: "EXTENDED_NODE"
            protocol: "PAGP"
            port_channel_description: "extended node
              port channel"
        wireless_ssids:
          - vlan_name: "IAC-VLAN-1"
            ssid_details:
              - ssid_name: "open1-iac"
          - vlan_name: "IAC-VLAN-3"
            ssid_details:
              - ssid_name: "ent_ssid_1_wpa3"
                security_group_name: "Developers"
- name: Update port assignments, port channels and wireless
    ssids for a specific fabric site
  cisco.dnac.sda_host_port_onboarding_workflow_manager:
    dnac_host: "{{dnac_host}}"
    dnac_username: "{{dnac_username}}"
    dnac_password: "{{dnac_password}}"
    dnac_verify: "{{dnac_verify}}"
    dnac_port: "{{dnac_port}}"
    dnac_version: "{{dnac_version}}"
    dnac_debug: "{{dnac_debug}}"
    dnac_log: true
    dnac_log_level: "{{dnac_log_level}}"
    state: merged
    config:
      - hostname: "DC-T-9300.cisco.local"
        fabric_site_name_hierarchy: "Global/USA/San
          Jose/BLDG23"
        port_assignments:
          # update - add interface_description
          - interface_name: "FortyGigabitEthernet1/1/1"
            connected_device_type: "TRUNKING_DEVICE"
            interface_description: "Trunk Port at interface
              111"
          # update - update the interface_description
          - interface_name: "FortyGigabitEthernet2/1/2"
            connected_device_type: "ACCESS_POINT"
            data_vlan_name: "AG_VLAN_23"
            authentication_template_name: "No Authentication"
            interface_description: "Access Point Port
              at 212"
          # update - change data vlan
          - interface_name: "GigabitEthernet1/1/4"
            connected_device_type: "USER_DEVICE"
            data_vlan_name: "AG_VLAN_23"
          # update - change voice to data vlan
          - interface_name: "GigabitEthernet2/1/1"
            connected_device_type: "USER_DEVICE"
            data_vlan_name: "AG_VLAN_23"
          # update - remove data vlan
          - interface_name: "GigabitEthernet2/1/2"
            connected_device_type: "USER_DEVICE"
            voice_vlan_name: "VOICE_VLAN_23"
        port_channels:
          # update - add interfaces in the port channel
          - interface_names: ["TenGigabitEthernet1/0/43", "TenGigabitEthernet1/0/44", "TenGigabitEthernet1/0/40"]
            connected_device_type: "TRUNK"
            protocol: "ON"
          # update - add interface and description
          - interface_names: ["TenGigabitEthernet1/0/37",
                              "TenGigabitEthernet1/0/38", "TenGigabitEthernet1/0/39",
                              "TenGigabitEthernet1/0/41"]
            connected_device_type: "TRUNK"
            port_channel_description: "Trunk port channel"
          # update - remove interface from the port channel
          - interface_names: ["TenGigabitEthernet1/0/45", "TenGigabitEthernet1/0/46", "TenGigabitEthernet1/0/47"]
            connected_device_type: "TRUNK"
            protocol: "LACP"
          # update - change device type from extended_node to trunk
          - interface_names: ["TenGigabitEthernet1/1/5", "TenGigabitEthernet1/1/6"]
            connected_device_type: "TRUNK"
          # update - change device type from trunk to extended node when protocol is pagp
          - interface_names: ["TenGigabitEthernet1/1/2", "TenGigabitEthernet1/1/3", "TenGigabitEthernet1/1/4"]
            connected_device_type: "EXTENDED_NODE"
            protocol: "PAGP"
            port_channel_description: "Trunk port channel"
        wireless_ssids:
          # update - add security_group_name
          - vlan_name: "IAC-VLAN-1"
            ssid_details:
              - ssid_name: "open1-iac"
                security_group_name: "Guests"
          # update - remove security_group_name
          - vlan_name: "IAC-VLAN-3"
            ssid_details:
              - ssid_name: "ent_ssid_1_wpa3"
- name: Add or Update just wireless ssid mappings for
    a specific fabric site (IP/Hostname not required)
  cisco.dnac.sda_host_port_onboarding_workflow_manager:
    dnac_host: "{{dnac_host}}"
    dnac_username: "{{dnac_username}}"
    dnac_password: "{{dnac_password}}"
    dnac_verify: "{{dnac_verify}}"
    dnac_port: "{{dnac_port}}"
    dnac_version: "{{dnac_version}}"
    dnac_debug: "{{dnac_debug}}"
    dnac_log: true
    dnac_log_level: "{{dnac_log_level}}"
    state: merged
    config:
      - fabric_site_name_hierarchy: "Global/USA/San
          Jose/BLDG23"
        wireless_ssids:
          - vlan_name: "IAC-VLAN-1"
            ssid_details:
              - ssid_name: "ent_ssid_1_wpa3"
                security_group_name: "Developers"
          - vlan_name: "IAC-VLAN-3"
            ssid_details:
              - ssid_name: "guest_ssid_1"
                security_group_name: "Guests"
- name: Delete ALL port assignments, port channels and
    wireless SSID mappings from a fabric site
  cisco.dnac.sda_host_port_onboarding_workflow_manager:
    dnac_host: "{{dnac_host}}"
    dnac_username: "{{dnac_username}}"
    dnac_password: "{{dnac_password}}"
    dnac_verify: "{{dnac_verify}}"
    dnac_port: "{{dnac_port}}"
    dnac_version: "{{dnac_version}}"
    dnac_debug: "{{dnac_debug}}"
    dnac_log: true
    dnac_log_level: "{{dnac_log_level}}"
    state: deleted
    config:
      - hostname: "DC-T-9300.cisco.local"
        fabric_site_name_hierarchy: "Global/USA/San
          Jose/BLDG23"
- name: Delete ALL port assignments, port channels and
    wireless SSID mappings from a fabric site
  cisco.dnac.sda_host_port_onboarding_workflow_manager:
    dnac_host: "{{dnac_host}}"
    dnac_username: "{{dnac_username}}"
    dnac_password: "{{dnac_password}}"
    dnac_verify: "{{dnac_verify}}"
    dnac_port: "{{dnac_port}}"
    dnac_version: "{{dnac_version}}"
    dnac_debug: "{{dnac_debug}}"
    dnac_log: true
    dnac_log_level: "{{dnac_log_level}}"
    state: deleted
    config:
      - ip_address: "204.1.2.2"
        fabric_site_name_hierarchy: "Global/USA/San
          Jose/BLDG23"
- name: Delete just ALL wireless SSIDs mappings from
    a fabric site
  cisco.dnac.sda_host_port_onboarding_workflow_manager:
    dnac_host: "{{dnac_host}}"
    dnac_username: "{{dnac_username}}"
    dnac_password: "{{dnac_password}}"
    dnac_verify: "{{dnac_verify}}"
    dnac_port: "{{dnac_port}}"
    dnac_version: "{{dnac_version}}"
    dnac_debug: "{{dnac_debug}}"
    dnac_log: true
    dnac_log_level: "{{dnac_log_level}}"
    state: deleted
    config:
      - fabric_site_name_hierarchy: "Global/USA/San
          Jose/BLDG23"
- name: Delete specific port assignments, port channels
    and wireless SSID mappings
  cisco.dnac.sda_host_port_onboarding_workflow_manager:
    dnac_host: "{{dnac_host}}"
    dnac_username: "{{dnac_username}}"
    dnac_password: "{{dnac_password}}"
    dnac_verify: "{{dnac_verify}}"
    dnac_port: "{{dnac_port}}"
    dnac_version: "{{dnac_version}}"
    dnac_debug: "{{dnac_debug}}"
    dnac_log: true
    dnac_log_level: "{{dnac_log_level}}"
    state: deleted
    config:
      - ip_address: "204.1.2.2"
        fabric_site_name_hierarchy: "Global/USA/San
          Jose/BLDG23"
        port_assignments:
          - interface_name: "FortyGigabitEthernet2/1/2"
            connected_device_type: "ACCESS_POINT"
            data_vlan_name: "AG_VLAN_23"
            authentication_template_name: "No Authentication"
            interface_description: "Access Point Port
              at 212"
        port_channels:
          - interface_names: ["TenGigabitEthernet1/0/37", "TenGigabitEthernet1/0/38", "TenGigabitEthernet1/0/39"]
            connected_device_type: "TRUNK"
          - interface_names: ["TenGigabitEthernet1/0/43", "TenGigabitEthernet1/0/44"]
            connected_device_type: "TRUNK"
            protocol: "ON"
        wireless_ssids:
          - vlan_name: "IAC-VLAN-1"
            ssid_details:
              - ssid_name: "open1-iac"
                security_group_name: "Guests"
- name: Delete specific port assignments, port channels
    and wireless SSID mappings
  cisco.dnac.sda_host_port_onboarding_workflow_manager:
    dnac_host: "{{dnac_host}}"
    dnac_username: "{{dnac_username}}"
    dnac_password: "{{dnac_password}}"
    dnac_verify: "{{dnac_verify}}"
    dnac_port: "{{dnac_port}}"
    dnac_version: "{{dnac_version}}"
    dnac_debug: "{{dnac_debug}}"
    dnac_log: true
    dnac_log_level: "{{dnac_log_level}}"
    state: deleted
    config:
      - ip_address: "204.1.2.2"
        fabric_site_name_hierarchy: "Global/USA/San
          Jose/BLDG23"
        port_assignments:
          - interface_name: "FortyGigabitEthernet1/1/1"
          - interface_name: "FortyGigabitEthernet1/1/2"
          - interface_name: "GigabitEthernet2/1/1"
          - interface_name: "TenGigabitEthernet1/0/37"
          - interface_name: "TenGigabitEthernet1/0/38"
          - interface_name: "TenGigabitEthernet1/0/39"
        port_channels:
          - interface_names: ["TenGigabitEthernet1/0/45",
                              "TenGigabitEthernet1/0/46", "TenGigabitEthernet1/0/47",
                              "TenGigabitEthernet1/0/48"]
          - interface_names: ["TenGigabitEthernet1/1/2", "TenGigabitEthernet1/1/3", "TenGigabitEthernet1/1/4"]
        wireless_ssids:
          - vlan_name: "IAC-VLAN-1"
          - vlan_name: "IAC-VLAN-3"
            ssid_details:
              - ssid_name: "ent_ssid_1_wpa3"
- name: Delete all wireless SSIDs mapped to specific
    VLANs
  cisco.dnac.sda_host_port_onboarding_workflow_manager:
    dnac_host: "{{dnac_host}}"
    dnac_username: "{{dnac_username}}"
    dnac_password: "{{dnac_password}}"
    dnac_verify: "{{dnac_verify}}"
    dnac_port: "{{dnac_port}}"
    dnac_version: "{{dnac_version}}"
    dnac_debug: "{{dnac_debug}}"
    dnac_log: true
    dnac_log_level: "{{dnac_log_level}}"
    state: deleted
    config:
      - ip_address: "204.1.2.2"
        fabric_site_name_hierarchy: "Global/USA/San
          Jose/BLDG23"
        wireless_ssids:
          - vlan_name: "IAC-VLAN-1"
          - vlan_name: "IAC-VLAN-3"
- name: Delete specific wireless SSIDs mapped to a VLAN
  cisco.dnac.sda_host_port_onboarding_workflow_manager:
    dnac_host: "{{dnac_host}}"
    dnac_username: "{{dnac_username}}"
    dnac_password: "{{dnac_password}}"
    dnac_verify: "{{dnac_verify}}"
    dnac_port: "{{dnac_port}}"
    dnac_version: "{{dnac_version}}"
    dnac_debug: "{{dnac_debug}}"
    dnac_log: true
    dnac_log_level: "{{dnac_log_level}}"
    state: deleted
    config:
      - ip_address: "204.1.2.2"
        fabric_site_name_hierarchy: "Global/USA/San
          Jose/BLDG23"
        wireless_ssids:
          - vlan_name: "IAC-VLAN-1"
            ssid_details:
              - ssid_name: "ent-ssid-2-wpa2"
          - vlan_name: "IAC-VLAN-3"
            ssid_details:
              - ssid_name: "guest_ssid_1"
              - ssid_name: "ent-ssid-2-wpa2"
- name: Skip collection status check when add/update port assignments, port channels and wireless ssids for a
    specific fabric site
  cisco.dnac.sda_host_port_onboarding_workflow_manager:
    dnac_host: "{{dnac_host}}"
    dnac_username: "{{dnac_username}}"
    dnac_password: "{{dnac_password}}"
    dnac_verify: "{{dnac_verify}}"
    dnac_port: "{{dnac_port}}"
    dnac_version: "{{dnac_version}}"
    dnac_debug: "{{dnac_debug}}"
    dnac_log: true
    dnac_log_level: "{{dnac_log_level}}"
    state: merged
    config:
      - ip_address: "204.1.2.2"
        # Set device_collection_status_check to false to skip the check
        device_collection_status_check: false
        fabric_site_name_hierarchy: "Global/USA/San Jose/BLDG23"
        port_assignments:
          - interface_name: "FortyGigabitEthernet1/1/1"
            connected_device_type: "TRUNKING_DEVICE"
          - interface_name: "FortyGigabitEthernet1/1/2"
            connected_device_type: "TRUNKING_DEVICE"
            authentication_template_name: "No Authentication"
            interface_description: "Trunk Port"
        port_channels:
          - interface_names: ["TenGigabitEthernet1/0/37", "TenGigabitEthernet1/0/38", "TenGigabitEthernet1/0/39"]
            connected_device_type: "TRUNK"
        wireless_ssids:
          - vlan_name: "IAC-VLAN-1"
            ssid_details:
              - ssid_name: "open1-iac"
- name: Skip device collection stat when Deleting specific port assignments, port channels
    and wireless SSID mappings
  cisco.dnac.sda_host_port_onboarding_workflow_manager:
    dnac_host: "{{dnac_host}}"
    dnac_username: "{{dnac_username}}"
    dnac_password: "{{dnac_password}}"
    dnac_verify: "{{dnac_verify}}"
    dnac_port: "{{dnac_port}}"
    dnac_version: "{{dnac_version}}"
    dnac_debug: "{{dnac_debug}}"
    dnac_log: true
    dnac_log_level: "{{dnac_log_level}}"
    state: deleted
    config:
      - ip_address: "204.1.2.2"
        # Set device_collection_status_checkwq to false to skip the check
        device_collection_status_check: false
        fabric_site_name_hierarchy: "Global/USA/San Jose/BLDG23"
        port_assignments:
          - interface_name: "FortyGigabitEthernet1/1/1"
          - interface_name: "FortyGigabitEthernet1/1/2"
        port_channels:
          - interface_names: ["TenGigabitEthernet1/1/2", "TenGigabitEthernet1/1/3", "TenGigabitEthernet1/1/4"]
        wireless_ssids:
          - vlan_name: "IAC-VLAN-3"
            ssid_details:
              - ssid_name: "ent_ssid_1_wpa3"
"""
RETURN = r"""
# Case_1: Success Scenario
response_1:
  description: A dictionary with  with the response returned by the Cisco Catalyst Center Python SDK
  returned: always
  type: dict
  sample: >
    {
      "response":
        {
          "response": String,
          "version": String
        },
      "msg": String
    }
# Case_2: Error Scenario
response_2:
  description: A string with the response returned by the Cisco Catalyst Center Python SDK
  returned: always
  type: list
  sample: >
    {
      "response": [],
      "msg": String
    }
"""


from ansible.module_utils.basic import AnsibleModule
from ansible_collections.cisco.dnac.plugins.module_utils.dnac import (
    DnacBase,
    validate_list_of_dicts,
)


class SDAHostPortOnboarding(DnacBase):
    """
    A class for managing Extranet Policies within the Cisco DNA Center using the SDA API.
    """

    def __init__(self, module):
        """
        Initialize an instance of the class.
        Args:
          - module: The module associated with the class instance.
        Returns:
          The method does not return a value.
        """
        self.supported_states = ["merged", "deleted"]
        super().__init__(module)

    def validate_input(self):
        """
        Validates the input configuration parameters for the playbook.
        Returns:
            object: An instance of the class with updated attributes:
                - self.msg: A message describing the validation result.
                - self.status: The status of the validation (either "success" or "failed").
                - self.validated_config: If successful, a validated version of the "config" parameter.

        Description:
            This method validates the fields provided in the playbook against a predefined specification.
            It checks if the required fields are present and if their data types match the expected types.
            If any parameter is found to be invalid, it logs an error message and sets the validation status to "failed".
            If the validation is successful, it logs a success message and returns an instance of the class
            with the validated configuration.
        """
        # Check if configuration is available
        if not self.config:
            self.status = "success"
            self.msg = "Configuration is not available in the playbook for validation"
            self.log(self.msg, "ERROR")
            return self

        # Expected schema for configuration parameters
        temp_spec = {
            "ip_address": {"type": "str", "required": False},
            "hostname": {"type": "str", "required": False},
            "fabric_site_name_hierarchy": {"type": "str", "required": False},
            "port_assignments": {
                "type": "list",
                "elements": "dict",
                "required": False,
                "options": {
                    "interface_name": {"type": "str"},
                    "connected_device_type": {"type": "str"},
                    "data_vlan_name": {"type": "str"},
                    "voice_vlan_name": {"type": "str"},
                    "security_group_name": {"type": "str"},
                    "authentication_template_name": {"type": "str"},
                    "interface_description": {"type": "str"},
                },
            },
            "port_channels": {
                "type": "list",
                "elements": "dict",
                "required": False,
                "options": {
                    "interface_names": {"type": "list", "elements": "str"},
                    "connected_device_type": {"type": "str"},
                    "protocol": {"type": "str"},
                    "port_channel_description": {"type": "str"},
                    "port_channel_name": {"type": "str"},
                },
            },
            "wireless_ssids": {
                "type": "list",
                "elements": "dict",
                "required": False,
                "options": {
                    "vlan_name": {"type": "str"},
                    "ssid_details": {
                        "type": "list",
                        "elements": "dict",
                        "required": False,
                        "options": {
                            "ssid_name": {"type": "str"},
<<<<<<< HEAD
                            "security_group_name": {"type": "str"},
                        },
                    },
                },
            },
=======
                            "security_group_name": {"type": "str"}
                        }
                    }
                }
            },
            "device_collection_status_check": {
                "type": "bool",
                "required": False,
                "default": True
            }
>>>>>>> 15991917
        }

        # Validate params
        valid_temp, invalid_params = validate_list_of_dicts(self.config, temp_spec)

        if invalid_params:
            self.msg = "Invalid parameters in playbook: {0}".format(invalid_params)
            self.set_operation_result("failed", False, self.msg, "ERROR")
            return self

        # Set the validated configuration and update the result with success status
        self.validated_config = valid_temp
        self.msg = "Successfully validated playbook configuration parameters using 'validated_input': {0}".format(
            str(valid_temp)
        )
        self.set_operation_result("success", False, self.msg, "INFO")
        return self

    def validate_device_exists_and_reachable(self, ip_address, hostname, device_collection_status_check):
        """
        Validates whether a device is present in the Catalyst Center, is reachable, and has an acceptable collection status.
        Args:
            ip_address (str): The IP address of the device to be validated.
            hostname (str): The hostname of the device to be validated.
            device_collection_status_check (bool): If True, skips the check for the device's collection status.
        Returns:
            bool: True if the device is reachable and has an acceptable collection status (or the check is skipped).
                False if the device is unreachable or has an unacceptable collection status.
        Description:
            The function performs the following steps:
            1. Identifies the device using either its IP address or hostname.
            2. Fetches device details from the Catalyst Center using the 'get_device_list' API.
            3. Checks whether the device is reachable.
            4. Optionally validates the device's collection status unless explicitly skipped.
        """
        device_identifier = ip_address or hostname
        self.log(
            "Initiating validation for device: '{0}'.".format(device_identifier), "INFO"
        )

        if ip_address:
            get_device_list_params = {"management_ip_address": ip_address}
        elif hostname:
            get_device_list_params = {"hostname": hostname}

        self.log(
            "Executing 'get_device_list' API call with parameters: {0}".format(
                get_device_list_params
            ),
            "DEBUG",
        )

        response = self.execute_get_request(
            "devices", "get_device_list", get_device_list_params
        )

        if not response or not response.get("response"):
            self.msg = (
                "Failed to retrieve details for the specified device: {0}. "
                "Please verify that the device exists in the Catalyst Center."
            ).format(device_identifier)
            self.fail_and_exit(self.msg)

        device_info = response["response"][0]
        reachability_status = device_info.get("reachabilityStatus")
        collection_status = device_info.get("collectionStatus")

<<<<<<< HEAD
        if reachability_status == "Reachable" and collection_status in [
            "In Progress",
            "Managed",
        ]:
            self.log(
                "Device: {0} is reachable and has an acceptable collection status.".format(
                    device_identifier
                ),
                "INFO",
=======
        # Device is not reachable
        if reachability_status != "Reachable":
            self.msg = (
                "Device '{0}' is not reachable. Cannot proceed with port onboarding. "
                "reachabilityStatus: '{1}', collectionStatus: '{2}'.".format(
                    device_identifier, reachability_status, collection_status
                )
            )
            return False

        self.log("Device '{0}' is reachable.".format(device_identifier), "INFO")

        # Skip collection status check
        if not device_collection_status_check:
            self.log(
                "Skipping collection status check for device '{0}' as 'device_collection_status_check' is set to False.".format(
                    device_identifier
                ),
                "INFO"
>>>>>>> 15991917
            )
            return True

        # Check collection status
        if collection_status in ["In Progress", "Managed"]:
            self.log(
                "Device '{0}' has an acceptable collection status: '{1}'.".format(device_identifier, collection_status),
                "INFO"
            )
            return True

        # Unacceptable collection status
        self.msg = (
            "Device '{0}' does not have an acceptable collection status. "
            "Current collection status: '{1}'.".format(device_identifier, collection_status)
        )
        return False

    def validate_ip_and_hostname(self, ip_address, hostname, device_collection_status_check):
        """
        Validates the provided IP address and hostname.
        Args:
            ip_address (str): The IP address to be validated.
            hostname (str): The hostname to be validated.
        Returns:
            None: This method does not return a value. It updates the instance attributes:
                - self.msg: A message describing the validation result.
                - self.status: The status of the validation (either "success" or "failed").
        Description:
            This method checks if either an IP address or a hostname is provided. If neither is provided,
            it logs an error message and sets the validation status to "failed". Additionally, it verifies
            if the provided IP address is a valid IPv4 address. If the IP address is invalid, it logs an error
            message and sets the validation status to "failed".
        """
        self.log(
            "Validating IP address: '{0}' and hostname: '{1}'".format(
                ip_address, hostname
            ),
            "DEBUG",
        )

        # Check if both IP address and hostname are not provided
        if not ip_address and not hostname:
            self.msg = "Provided IP address: {0}, hostname: {1}. Either an IP address or a hostname is required.".format(
                ip_address, hostname
            )
            self.fail_and_exit(self.msg)

        # Check if an IP address is provided but it is not valid
        if ip_address and not self.is_valid_ipv4(ip_address):
            self.msg = "IP address: {0} is not a valid IP Address.".format(ip_address)
            self.fail_and_exit(self.msg)

        # Check if device exists and is reachable in Catalyst Center
        if not self.validate_device_exists_and_reachable(ip_address, hostname, device_collection_status_check):
            self.fail_and_exit(self.msg)

        self.log("Validation successful: Provided IP address or hostname are valid")

    def validate_port_assignment_params(self, interface_name, connected_device_type):
        """
        Validates the required parameters for port assignment operations.
        Args:
            interface_name (str): The name of the interface to be validated.
            connected_device_type (str): The type of the connected device to be validated.
        Returns:
            None: This method does not return a value. It updates the instance attributes:
                - self.msg: A message describing the validation result.
                - self.status: The status of the validation (either "success" or "failed").
        Description:
            This method checks if both `interface_name` and `connected_device_type` are provided.
            If either parameter is missing, it logs an error message and sets the validation status to "failed".
            These parameters are essential for Add/Update Port Assignment operations.
        """
        # Check if either interface_name or connected_device_type is not provided
        self.log(
            "Validating if required parameters 'interface_name' and 'connected_device_type' are provided",
            "DEBUG",
        )

        if not interface_name or not connected_device_type:
            self.msg = (
                "Both 'interface_name' and ;connected_device_type' are required parameters for Add/Update "
                "Port Assignment operations. Provided 'interface_name': {0}, 'connected_device_type': {1}."
            ).format(interface_name, connected_device_type)
            self.fail_and_exit(self.msg)

        self.log(
            "Validation successful: Provided required parameters 'interface_name' and 'connected_device_type'.",
            "DEBUG",
        )

    def validate_port_assignment_connected_device_type(
        self, interface_name, connected_device_type
    ):
        """
        Validates the connected device type for a given interface.
        Args:
            interface_name (str): The name of the interface to be validated.
            connected_device_type (str): The type of the connected device to be validated.
        Returns:
            None: This method does not return a value. It updates the instance attributes:
                - self.msg: A message describing the validation result.
                - self.status: The status of the validation (either "success" or "failed").
        Description:
            This method checks if the provided `connected_device_type` is among the valid device types
            for port assignments. If the type is invalid, it logs an error message and sets the validation
            status to "failed". If the type is valid, it logs a success message.
        """
        self.log(
            "Validating connected device type: '{0}' for interface: '{1}'".format(
                connected_device_type, interface_name
            ),
            "DEBUG",
        )

        # List of valid connected device types
        valid_device_types = ["USER_DEVICE", "ACCESS_POINT", "TRUNKING_DEVICE"]

        # Check if the connected device type is valid
        if (
            connected_device_type
            and connected_device_type.upper() not in valid_device_types
        ):
            valid_device_types_str = ", ".join(valid_device_types)
            self.msg = (
                "Interface {0}: Connected device type: {1} is not valid. "
                "Valid device types are: {2}"
            ).format(interface_name, connected_device_type, valid_device_types_str)
            self.fail_and_exit(self.msg)

        # Log a success message indicating the connected device type is valid
        self.log(
            "Interface {0}: Successfully validated the connected device type: {1}".format(
                interface_name, connected_device_type
            ),
            "DEBUG",
        )

    def validate_interface_authentication_template(
        self, interface_name, authentication_template_name
    ):
        """
        Validates the authentication template name for a given interface.
        Args:
            interface_name (str): The name of the interface to be validated.
            authentication_template_name (str): The authentication template name to be validated.
        Returns:
            None: This method does not return a value. It updates the instance attributes:
                - self.msg: A message describing the validation result.
                - self.status: The status of the validation (either "success" or "failed").
        Description:
            This method checks if the provided `authentication_template_name` is among the valid authentication
            templates for the interface. If the template name is invalid, it logs an error message and sets the
            validation status to "failed". If the template name is valid, it logs a success message.
        """
        self.log(
            "Validating authentication template: '{0}' for interface: '{1}'".format(
                authentication_template_name, interface_name
            ),
            "DEBUG",
        )

        # List of valid authentication template names
        valid_template_names = [
            "No Authentication",
            "Open Authentication",
            "Closed Authentication",
            "Low Impact",
        ]

        # Check if the authentication template name is valid
        if authentication_template_name not in valid_template_names:
            valid_names_str = ", ".join(valid_template_names)
            self.msg = (
                "Interface {0}: Authentication template '{1}' is not valid. "
                "Valid authentication templates are: {2}"
            ).format(interface_name, authentication_template_name, valid_names_str)
            self.fail_and_exit(self.msg)

        # Log a success message indicating the authentication template name is valid
        self.log(
            "Interface {0}: Successfully validated the authentication template: {1}".format(
                interface_name, authentication_template_name
            ),
            "DEBUG",
        )

    def validate_trunking_device_assignment_params(self, port_assignment):
        """
        Validates the parameters for a trunking device in a port assignment.
        Args:
            port_assignment (dict): The port assignment details containing parameters to be validated.
        Returns:
            None: This method does not return a value. It updates the instance attributes:
                - self.msg: A message describing the validation result.
                - self.status: The status of the validation (either "success" or "failed").
        Description:
            This method validates the parameters for a device of type 'TRUNKING_DEVICE' in a port assignment.
            It ensures that the 'authentication_template_name' is set to 'No Authentication' and that no
            invalid parameters are provided. If any parameter is invalid, it logs an error message and sets the
            validation status to "failed". If all parameters are valid, it logs a success message.
        """
        # Retrieve specific parameters from the port_assignment dictionary

        interface_name = port_assignment.get("interface_name")
        connected_device_type = port_assignment.get("connected_device_type")
        authentication_template_name = port_assignment.get(
            "authentication_template_name"
        )

        self.log(
            "Interface {0}: Starting validation for device type 'TRUNKING_DEVICE'.".format(
                interface_name
            ),
            "DEBUG",
        )

        # Check if authentication_template_name is set and not equal to 'No Authentication
        if (
            authentication_template_name
            and authentication_template_name != "No Authentication"
        ):
            self.msg = (
                "Interface {0}: Authentication Template: {1} for Device Type - {2} is invalid. "
                "authentication_template_name must be 'No Authentication' for 'TRUNKING_DEVICE'."
            ).format(
                interface_name, authentication_template_name, connected_device_type
            )
            self.fail_and_exit(self.msg)

        # Check if any parameters provided in the port_assignment dictionary are not from the valid parameters
        valid_params = {
            "interface_name",
            "connected_device_type",
            "authentication_template_name",
            "interface_description",
        }
        provided_params = set(port_assignment.keys())
        invalid_params = provided_params - valid_params

        if invalid_params:
            invalid_params_str = ", ".join(invalid_params)
            self.msg = (
                "Interface {0}: Invalid parameter(s) provided for Device Type - TRUNKING_DEVICE: {1}. "
                "Parameters supported for TRUNKING_DEVICE are 'authentication_template_name' and 'interface_description'."
            ).format(interface_name, invalid_params_str)
            self.fail_and_exit(self.msg)

        self.log(
            "Interface {0}: All provided parameters for 'TRUNKING_DEVICE' are valid".format(
                interface_name
            ),
            "DEBUG",
        )

    def validate_user_device_params(self, port_assignment):
        """
        Validates the parameters for a user device in a port assignment.
        Args:
            port_assignment (dict): The port assignment details containing parameters to be validated.
        Returns:
            None: This method does not return a value. It updates the instance attributes:
                - self.msg: A message describing the validation result.
                - self.status: The status of the validation (either "success" or "failed").
        Description:
            This method validates the parameters for a device of type 'USER_DEVICE' in a port assignment.
            It ensures that the appropriate VLANs are provided based on the authentication template name
            and that the security group name is used correctly. If any parameter is invalid, it logs an error
            message and sets the validation status to "failed". If all parameters are valid, it logs a success message.
        """
        # Retrieve specific parameters from the port_assignment dictionary
        interface_name = port_assignment.get("interface_name")
        authentication_template_name = port_assignment.get(
            "authentication_template_name"
        )
        connected_device_type = port_assignment.get("connected_device_type")
        security_group_name = port_assignment.get("security_group_name")
        data_vlan_name = port_assignment.get("data_vlan_name")
        voice_vlan_name = port_assignment.get("voice_vlan_name")

        self.log(
            "Interface {0}: Starting validation for device type 'USER_DEVICE'.".format(
                interface_name
            ),
            "DEBUG",
        )

        valid_params = {
            "interface_name",
            "connected_device_type",
            "authentication_template_name",
            "data_vlan_name",
            "voice_vlan_name",
            "security_group_name",
            "interface_description",
        }
        provided_params = set(port_assignment.keys())
        invalid_params = provided_params - valid_params

        if invalid_params:
            invalid_params_str = ", ".join(invalid_params)
            self.msg = (
                "Interface {0}: Invalid parameter(s) provided for Device Type - USER_DEVICE: {1}. "
                "Parameters supported for USER_DEVICE are {2}."
            ).format(interface_name, invalid_params_str, valid_params)
            self.fail_and_exit(self.msg)

        # Check if the authentication_template_name is not "Closed Authentication"
        if authentication_template_name != "Closed Authentication":
            if not data_vlan_name and not voice_vlan_name:
                self.msg = (
                    "Interface {0}: Required parameter for Device Type - {1} is missing. "
                    "At least one VLAN: {2} is required for onboarding device type {1} for Authentication Template other than "
                    "Closed Authentication. Provided data_vlan_name: {3}, voice_vlan_name: {4}."
                ).format(
                    interface_name,
                    connected_device_type,
                    "data_vlan_name OR voice_vlan_name",
                    data_vlan_name,
                    voice_vlan_name,
                )
                self.fail_and_exit(self.msg)
            self.log(
                "Interface {0}: VLAN validation for 'USER_DEVICE' passed.".format(
                    interface_name
                ),
                "DEBUG",
            )

        # Check if security_group_name is provided and authentication_template_name is not "No Authentication"
        if (
            security_group_name
            and authentication_template_name
            and authentication_template_name != "No Authentication"
        ):
            self.msg = (
                "Interface {0}: For Device Type  - {1}, if security_group_name is provided, "
                "the authentication_template_name must be 'No Authentication'.".format(
                    interface_name, connected_device_type
                )
            )
            self.fail_and_exit(self.msg)
        self.log(
            "Interface {0}: Security group name validation for 'USER_DEVICE' passed.".format(
                interface_name
            ),
            "DEBUG",
        )

        self.log(
            "Interface {0}: All provided parameters for 'USER_DEVICE' are valid".format(
                interface_name
            ),
            "DEBUG",
        )

    def validate_access_point_params(self, port_assignment):
        """
        Validates the parameters for an access point in a port assignment.
        Args:
            port_assignment (dict): The port assignment details containing parameters to be validated.
        Returns:
            None: This method does not return a value. It updates the instance attributes:
                - self.msg: A message describing the validation result.
                - self.status: The status of the validation (either "success" or "failed").
        Description:
            This method validates the parameters for a device of type 'ACCESS_POINT' in a port assignment.
            It ensures that the required parameter 'data_vlan_name' is provided and that no invalid parameters
            are included. If any parameter is invalid, it logs an error message and sets the validation status
            to "failed". If all parameters are valid, it logs a success message.
        """
        # Retrieve specific parameters from the port_assignment dictionary
        interface_name = port_assignment.get("interface_name")
        connected_device_type = port_assignment.get("connected_device_type")
        required_param = "data_vlan_name"

        self.log(
            "Interface {0}: Starting validation for device type 'ACCESS_POINT'.".format(
                interface_name
            ),
            "DEBUG",
        )

        # Check if the required parameter is present in port_assignment dictionary for a ACCESS_POINT
        if required_param not in port_assignment:
            self.msg = (
                "Interface {0}: Required parameter '{1}' for Device Type: {2} is missing. "
                "Parameter required for onboarding device type {2} is '{1}'"
            ).format(interface_name, required_param, connected_device_type)
            self.fail_and_exit(self.msg)
        self.log(
            "Interface {0}: Required parameter '{1}' is present.".format(
                interface_name, required_param
            ),
            "DEBUG",
        )

        # Check if any parameters provided in the port_assignment dictionary are not from the valid parameters
        valid_params = {
            "interface_name",
            "connected_device_type",
            "authentication_template_name",
            "data_vlan_name",
            "interface_description",
        }
        provided_params = set(port_assignment.keys())
        invalid_params = provided_params - valid_params

        if invalid_params:
            invalid_params_str = ", ".join(invalid_params)
            self.msg = (
                "Interface {0}: Invalid parameter(s) provided for Device Type - ACCESS_POINT: {1}. "
                "Parameters supported for ACCESS_POINT are {2}."
            ).format(interface_name, invalid_params_str, valid_params)
            self.fail_and_exit(self.msg)

        self.log(
            "Interface {0}: All provided parameters for 'ACCESS_POINT' are valid".format(
                interface_name
            ),
            "DEBUG",
        )

    def validate_device_specific_params(self, port_assignment):
        """
        Validates device-specific parameters in a port assignment.
        Args:
            port_assignment (dict): The port assignment details containing parameters to be validated.
        Returns:
            None: This method does not return a value. It updates the instance attributes:
                - self.msg: A message describing the validation result.
                - self.status: The status of the validation (either "success" or "failed").
        Description:
            This method validates the device-specific parameters for different types of connected devices in a port assignment.
            It first validates the 'authentication_template_name' if provided. Then, based on the 'connected_device_type',
            it calls the appropriate validation method for 'TRUNKING_DEVICE', 'USER_DEVICE', or 'ACCESS_POINT'.
            If any parameter is invalid, it logs an error message and sets the validation status to "failed".
            If all parameters are valid, it logs a success message.
        """
        # Retrieve required parameters from the port_assignment dictionary
        authentication_template_name = port_assignment.get(
            "authentication_template_name"
        )
        connected_device_type = port_assignment.get("connected_device_type")
        connected_device_type_upper = connected_device_type.upper()

        # Validate authentication_template_name if it is provided
        if authentication_template_name:
            self.log(
                "Validating authentication template: '{0}' for interface.".format(
                    authentication_template_name
                ),
                "DEBUG",
            )
            self.validate_interface_authentication_template(
                port_assignment.get("interface_name"), authentication_template_name
            )

        # Call the validation method for trunking device parameters
        if connected_device_type_upper == "TRUNKING_DEVICE":
            self.log("Calling trunking device parameter validation.", "DEBUG")
            self.validate_trunking_device_assignment_params(port_assignment)

        # Call the validation method for user device parameters
        elif connected_device_type_upper == "USER_DEVICE":
            self.log("Calling user device parameter validation.", "DEBUG")
            self.validate_user_device_params(port_assignment)

        # Call the validation method for access point parameters
        elif connected_device_type_upper == "ACCESS_POINT":
            self.log("Calling access point parameter validation.", "DEBUG")
            self.validate_access_point_params(port_assignment)

        self.log(
            "Finished validation for device type '{0}'.".format(connected_device_type),
            "DEBUG",
        )

    def validate_port_channel_params(self, port_channel):
        """
        Validates the required parameters for port channel operations.
        Args:
            port_channel (dict): The port channel details containing parameters to be validated.
        Returns:
            None: This method does not return a value. It updates the instance attributes:
                - self.msg: A message describing the validation result.
                - self.status: The status of the validation (either "success" or "failed").
        Description:
            This method checks if the required parameters 'interface_names' and 'connected_device_type' are present
            in the port channel details. If any required parameter is missing, it logs an error message and sets the
            validation status to "failed". If all required parameters are present, the method proceeds without logging
            an error message.
        """
        # Check for missing parameters by comparing required_params with the keys in port_channel
        self.log("Starting validation for port channel parameters.", "DEBUG")

        required_params = ["interface_names", "connected_device_type"]
        missing_params = [
            param for param in required_params if param not in port_channel.keys()
        ]

        if missing_params:
            self.msg = (
                "The following required parameters for add/update port channel operations are missing: {0}. "
                "Provided parameters: {1}"
            ).format(", ".join(missing_params), port_channel)
            self.fail_and_exit(self.msg)

        self.log("Port channel parameters validated successfully.", "DEBUG")

    def validate_port_channel_connected_device_type(self, port_channel):
        """
        Validates the connected device type for a port channel.
        Args:
            port_channel (dict): The port channel details containing parameters to be validated.
        Returns:
            None: This method does not return a value. It updates the instance attributes:
                - self.msg: A message describing the validation result.
                - self.status: The status of the validation (either "success" or "failed").
        Description:
            This method checks if the 'connected_device_type' in the port channel details is among the valid types
            'TRUNK' and 'EXTENDED_NODE'. If the device type is invalid, it logs an error message and sets the
            validation status to "failed". If the device type is valid, the method proceeds without logging an error message.
        """
        # Check if the connected_device_type is provided and not in the list of valid types
        valid_connected_device_types = ["TRUNK", "EXTENDED_NODE"]
        connected_device_type = port_channel.get("connected_device_type")

        self.log("Validating connected device type for port channel.", "DEBUG")

        if (
            connected_device_type
            and connected_device_type.upper() not in valid_connected_device_types
        ):
            valid_connected_device_types_str = ", ".join(valid_connected_device_types)
            self.msg = (
                "Provided connected_device_type: '{0}' is not valid for Port Channel operation: {1}. "
                "Valid connected_device_types for Port Channel operations are: {2}"
            ).format(
                connected_device_type, port_channel, valid_connected_device_types_str
            )
            self.fail_and_exit(self.msg)

        self.log("Port channel connected device type validated successfully.", "DEBUG")

    def validate_port_channel_protocol(self, port_channel):
        """
        Validates the protocol for a port channel based on the connected device type.
        Args:
            port_channel (dict): The port channel details containing parameters to be validated.
        Returns:
            None: This method does not return a value. It updates the instance attributes:
                - self.msg: A message describing the validation result.
                - self.status: The status of the validation (either "success" or "failed").
        Description:
            This method checks if the 'protocol' in the port channel details is valid for the specified 'connected_device_type'.
            It ensures that the protocol is among the valid protocols defined for the device type. If the protocol is invalid,
            it logs an error message and sets the validation status to "failed". If the protocol is valid, the method proceeds
            without logging an error message.
        """
        # Valid protocols for each connected device type
        valid_protocols = {"TRUNK": ["ON", "LACP", "PAGP"], "EXTENDED_NODE": ["PAGP"]}

        protocol = port_channel.get("protocol")
        connected_device_type = port_channel.get("connected_device_type")

        self.log("Starting protocol validation for port channel.", "DEBUG")

        # Check if the protocol is present and is not a boolean
        if protocol and not isinstance(protocol, bool):
            protocol_upper = protocol.upper()
            self.log(
                "Validating protocol: {0} and connected_device_type: {1}".format(
                    protocol_upper, connected_device_type
                ),
                "DEBUG",
            )

            # Check if protocol is valid for the connected device type
            device_valid_protocols = valid_protocols[connected_device_type]
            if protocol_upper not in device_valid_protocols:
                valid_protocols_str = ", ".join(device_valid_protocols)
                self.msg = (
                    "Invalid protocol: '{0}' provided for connected device type '{1}' in port channel operation. "
                    "Valid protocols for '{1}' are: {3}. Port channel details: {2}"
                ).format(
                    protocol, connected_device_type, port_channel, valid_protocols_str
                )
                self.fail_and_exit(self.msg)

            self.log(
                "Port channel protocol validated successfully for connected_device_type: {0}".format(
                    connected_device_type
                ),
                "DEBUG",
            )

    def validate_port_channel_interfaces(self, port_channel):
        """
        Validates the interface names list for a given port channel configuration.
        Args:
            port_channel (dict): Dictionary containing port channel configuration details including
                                 'interface_names', 'protocol', and 'connected_device_type'.
        Returns:
            None: This method does not return a value. It updates the instance attributes:
                - self.msg: A message describing the validation result.
                - self.status: The status of the validation (either "success" or "failed").
        Description:
            This method checks if the number of interfaces in 'interface_names' does not exceed the protocol-specific
            limits for the given 'protocol'. If the protocol is 'PAGP' or 'ON', the maximum allowed interfaces are 8. If the
            protocol is 'LACP', the maximum allowed interfaces are 16. If the limits are exceeded, it logs an error message
            and sets the validation status to "failed".
        """
        interface_names_list = port_channel.get("interface_names")
        protocol = port_channel.get("protocol")
        connected_device_type = port_channel.get("connected_device_type")

        protocol = self.update_protocol(protocol, connected_device_type)

        self.log(
            "Validating 'interface_names' list for protocol: {0} in port channel.".format(
                protocol
            ),
            "DEBUG",
        )

        # Define protocol-specific interface limits
        protocol_limits = {"PAGP": 8, "ON": 8, "LACP": 16}

        # Check if the protocol has a defined interface limit
        if protocol in protocol_limits:
            max_interfaces = protocol_limits[protocol]

            # Check if the number of interfaces exceeds the protocol-specific limit
            if len(interface_names_list) > max_interfaces:
                self.msg = (
                    "The number of interfaces provided: {0} exceeds the limit for protocol: {1} in port channel operation. "
                    "Maximum allowed interfaces for '{1}' protocol: {2}. Port channel details: {3}"
                ).format(
                    len(interface_names_list), protocol, max_interfaces, port_channel
                )
                self.fail_and_exit(self.msg)

        self.log(
            "Port channel 'interfaces_names' size validated successfully for protocol: {0}".format(
                protocol
            ),
            "DEBUG",
        )

    def validate_port_assignment_deletion_params(self, interface):
        """
        Validates the presence of the required parameter 'interface_name' in the interface dictionary
        for a delete port assignment operation.
        Args:
            interface (dict): Dictionary containing the interface parameters to be validated.
        Returns:
            None: This method does not return a value. It updates the instance attributes:
                - self.msg: A message describing the validation result.
                - self.status: The status of the validation (either "success" or "failed").
        Description:
            This method checks if the required parameter 'interface_name' is present in the provided
            interface dictionary. If the required parameter is missing, it logs an error message and
            sets the validation status to "failed". If the required parameter is present, the method
            logs a success message.
        """
        self.log(
            "Starting validation for delete port assignments parameters: {0}".format(
                interface
            ),
            "INFO",
        )

        # Define the required parameter
        required_param = "interface_name"

        # Check if the required parameter is in the provided interface dictionary
        if required_param not in interface:
            self.msg = (
                "Missing required parameter '{0}' for port_assignment deletion operation. "
                "Provided params: {1}"
            ).format(required_param, interface)
            self.fail_and_exit(self.msg)

        # If the required parameter is present, log a success message
        self.log(
            "The required parameter '{0}' is present in the provided parameters.".format(
                required_param
            ),
            "INFO",
        )

    def validate_port_channel_deletion_params(self, port_channel):
        """
        Validates the presence of the required parameter 'interface_names' in the port channel dictionary
        for a delete port channel operation.
        Args:
            port_channel (dict): Dictionary containing the port channel parameters to be validated.
        Returns:
            None: This method does not return a value. It updates the instance attributes:
                - self.msg: A message describing the validation result.
                - self.status: The status of the validation (either "success" or "failed").
        Description:
            This method checks if the required parameter 'interface_names' is present in the provided
            port channel dictionary. If the required parameter is missing, it logs an error message and
            sets the validation status to "failed". If the required parameter is present, the method
            logs a success message.
        """
        self.log(
            "Starting validation for delete port channels parameters: {0}".format(
                port_channel
            ),
            "INFO",
        )

        # Define the required parameter
        required_param = "interface_names"

        # Check if the required parameter is in the provided port channel dictionary
        if required_param not in port_channel:
            self.msg = (
                "Missing required parameter '{0}' in the port_channel. "
                "Provided params: {1}"
            ).format(required_param, port_channel)
            self.fail_and_exit(self.msg)

        # If the required parameter is present, log a success message
        self.log(
            "The required parameter '{0}' is present in the provided parameters.".format(
                required_param
            ),
            "INFO",
        )

    def validate_wireless_ssids_params(self, wireless_ssids_details):
        """
        Validates that each VLAN has SSID details and that each SSID has a name.
        Args:
            wireless_ssids_details (list): A list of dictionaries representing VLANs and their SSID details.
        Returns:
            None: This method does not return a value. It updates the instance attributes:
                - self.msg: A message describing the validation result.
        Description:
            This method iterates over each VLAN to check for the presence of SSID details and ensures
            that each SSID has a name. If any VLAN lacks SSID details or if any SSID lacks a name,
            it logs an error message and exits the process.
        """
        self.log(
            "Starting validation of VLANs and SSID details mapped to VLANs.", "INFO"
        )

        for vlan_info in wireless_ssids_details:
            self.log(vlan_info)
            vlan_name = vlan_info.get("vlan_name")
            self.log(vlan_name)
            ssid_details = vlan_info.get("ssid_details", [])
            self.log(ssid_details)

            # Check if SSID details exist
            if not ssid_details:
                self.msg = "Validation failed: SSID Details not provided for the VLAN: '{0}'.".format(
                    vlan_name
                )
                self.fail_and_exit(self.msg)

            # Check if each SSID has a name
            for ssid in ssid_details:
                ssid_name = ssid.get("ssid_name")
                if not ssid_name:
                    self.msg = "Validation failed: SSID in VLAN '{0}' does not have a 'ssid_name'.".format(
                        vlan_name
                    )
                    self.log(self.msg, "ERROR")
                    self.fail_and_exit(self.msg)

        self.log("Successfully validated all VLANs and SSIDs.", "INFO")

    def validate_params(self, config, state):
        """
        Validates the configuration parameters based on the specified state.
        Args:
            config (dict): Dictionary containing the configuration details, including 'ip_address', 'hostname',
                           'port_assignment_details', and 'port_channel_details'.
            state (str): The state of the configuration, either 'merged' or 'deleted'.
        Returns:
            None: This method does not return a value. It updates the instance attributes:
                - self.msg: A message describing the validation result.
                - self.status: The status of the validation (either "success" or "failed").
        Description:
            This method performs validation on the configuration parameters. For the 'merged' state, it validates required
            port assignment and port channel parameters, connected device types, device-specific parameters, protocols, and
            interface names list. For the 'deleted' state, it validates the parameters for deletion in port assignments and
            port channels. If any validation fails, it logs an error message and sets the validation status to "failed".
        """
        ip_address = config.get("ip_address")
        hostname = config.get("hostname")
        fabric_site_name_hierarchy = config.get("fabric_site_name_hierarchy")
        port_assignment_details = config.get("port_assignments")
        port_channel_details = config.get("port_channels")
        wireless_ssids_details = config.get("wireless_ssids")
        device_collection_status_check = config.get("device_collection_status_check")

        if not fabric_site_name_hierarchy:
            self.msg = (
                "Required parameter 'fabric_site_name_hierarchy' not provided. Provide the "
                "SD-Access Fabric Site in which Host Onboarding operations need to be performed."
            )
            self.fail_and_exit(self.msg)

<<<<<<< HEAD
        if port_assignment_details or port_channel_details:
            self.log(
                "Port assignment/Port Channel operation requested hence validating IP and Hostname.",
                "DEBUG",
            )
            self.validate_ip_and_hostname(ip_address, hostname)
=======
        is_port_operation_requested = bool(port_assignment_details or port_channel_details)
        is_delete_all_operation = state == "deleted" and (ip_address or hostname)
>>>>>>> 15991917

        if is_port_operation_requested or is_delete_all_operation:
            self.log(
                "Validation triggered: Port assignment/Port Channel operation requested "
                "or 'delete all' operation detected. Validating IP and Hostname.",
                "DEBUG"
            )
            self.validate_ip_and_hostname(ip_address, hostname, device_collection_status_check)

        if state == "merged":
            # Validate parameters for add/update in port assignments
            if port_assignment_details:
                for interface in port_assignment_details:
                    interface_name = interface.get("interface_name")
                    connected_device_type = interface.get("connected_device_type")
                    self.log(
                        "Validating port assignment params for interface: {0}, device type: {1}".format(
                            interface_name, connected_device_type
                        ),
                        "INFO",
                    )
                    self.validate_port_assignment_params(
                        interface_name, connected_device_type
                    )
                    self.validate_port_assignment_connected_device_type(
                        interface_name, connected_device_type
                    )
                    self.validate_device_specific_params(interface)

            # Validate parameters for add/update in port channels
            if port_channel_details:
                for port_channel in port_channel_details:
                    self.log(
                        "Validating port channel params for port_channel: {0}".format(
                            port_channel
                        ),
                        "INFO",
                    )
                    self.validate_port_channel_params(port_channel)
                    self.validate_port_channel_connected_device_type(port_channel)
                    self.validate_port_channel_protocol(port_channel)
                    self.validate_port_channel_interfaces(port_channel)

            if wireless_ssids_details:
                self.log("Validating Wireless SSIDs Details.", "INFO")
                self.validate_wireless_ssids_params(wireless_ssids_details)

        elif state == "deleted":
            # Validate parameters for deletion in port assignments
            if port_assignment_details:
                for interface in port_assignment_details:
                    self.log(
                        "Validating deletion of port assignment params for interface: {0}".format(
                            interface
                        ),
                        "INFO",
                    )
                    self.validate_port_assignment_deletion_params(interface)

            # Validate parameters for deletion in port channels
            if port_channel_details:
                for port_channel in port_channel_details:
                    self.log(
                        "Validating deletion of port channel details for port_channel: {0}".format(
                            port_channel
                        ),
                        "INFO",
                    )
                    self.validate_port_channel_deletion_params(port_channel)

        self.log(
            "Validation completed for configuration: {0} with state: {1}.".format(
                config, state
            ),
            "INFO",
        )

    def get_device_list_params(self, ip_address, hostname):
        """
        Generates a dictionary of device list parameters based on the provided IP address or hostname.
        Args:
            ip_address (str): The management IP address of the device.
            hostname (str): The hostname of the device.
        Returns:
            dict: A dictionary containing the device list parameters with either 'management_ip_address' or 'hostname'.
        Description:
            This method creates a dictionary with either the 'management_ip_address' or 'hostname' based on the provided
            arguments. If both IP address and hostname are provided, the IP address takes precedence. If neither is provided,
            it returns an empty dictionary.
        """
        # Return a dictionary with 'management_ip_address' if ip_address is provided
        if ip_address:
            return {"management_ip_address": ip_address}
        # Return a dictionary with 'hostname' if hostname is provided

        if hostname:
            return {"hostname": hostname}
        # Return an empty dictionary if neither is provided

        return {}

    def get_device_ids_by_params(self, get_device_list_params):
        """
        Fetches device IDs from Cisco Catalyst Center based on provided parameters.
        Args:
            get_device_list_params (dict): Parameters for querying the device list, such as IP address or hostname.
        Returns:
            dict: A dictionary mapping management IP addresses to device instance IDs.
        Description:
            This method queries Cisco Catalyst Center using the provided parameters to retrieve device information.
            It checks if the device is reachable, managed, and not a Unified AP. If valid, it maps the management IP
            address to the device instance ID. If any error occurs or no valid device is found, it logs an error message
            and sets the validation status to "failed".
        """
        # Initialize the dictionary to map management IP to instance ID
        mgmt_ip_to_instance_id_map = {}
        self.log(
            "Parameters for 'get_device_list API call: {0}".format(
                get_device_list_params
            ),
            "DEBUG",
        )
        try:
            # Query Cisco Catalyst Center for device information using the parameters
            response = self.dnac._exec(
                family="devices",
                function="get_device_list",
                op_modifies=False,
                params=get_device_list_params,
            )
            self.log(
                "Response received from 'get_device_list' API call: {0}".format(
                    str(response)
                ),
                "DEBUG",
            )

            response = response.get("response")
            # Check if a valid response is received
            if not response:
                self.log(
                    "No devices were returned for the given parameters: {0}".format(
                        get_device_list_params
                    ),
                    "ERROR",
                )
                return mgmt_ip_to_instance_id_map

            # Get the device information from the response
            device_info = response[0]
            device_ip = device_info.get("managementIpAddress")

            # Check if the device is reachable, not a Unified AP, and in a managed state
            if (
                device_info.get("reachabilityStatus") == "Reachable"
                and device_info.get("collectionStatus") in ["Managed", "In Progress"]
                and device_info.get("family") != "Unified AP"
            ):
                device_id = device_info["id"]
                mgmt_ip_to_instance_id_map[device_ip] = device_id
                self.log(
                    "Device {0} is valid and added to the map.".format(device_ip),
                    "INFO",
                )
            else:
                self.log(
                    "Device {0} is not valid (either unreachable, not managed, or a Unified AP).".format(
                        device_ip
                    ),
                    "ERROR",
                )

        except Exception as e:
            # Log an error message if any exception occurs during the process
            self.log(
                "Error while fetching device ID from Cisco Catalyst Center using API 'get_device_list' for Device: {0}. "
                "Error: {1}".format(get_device_list_params, str(e)),
                "ERROR",
            )
        # Log an error if no valid device is found
        if not mgmt_ip_to_instance_id_map:
            self.msg = ("Unable to retrieve details for the Device: {0}.").format(
                get_device_list_params.get("management_ip_address")
                or get_device_list_params.get("hostname")
            )
            self.fail_and_exit(self.msg)

        return mgmt_ip_to_instance_id_map

    def get_device_info_from_sda_fabric(self, ip_address):
        """
        Retrieves site information for a device from the SDA fabric using its IP address.
        Args:
            ip_address (str): The management IP address of the device.
        Returns:
            str: The site name hierarchy where the device is located.
        Description:
            This method attempts to retrieve the site information from Cisco Catalyst Center for a given device
            using its IP address. It calls the SDA 'get_device_info' API and processes the response to extract
            the site name hierarchy. If an error occurs or no site name is found, it logs an error message and
            sets the validation status to "failed".
        """
        # Attempt to retrieve site information from Catalyst Center
        site_name = None
        try:
            response = self.dnac._exec(
                family="sda",
                function="get_device_info",
                op_modifies=False,
                params={"device_management_ip_address": ip_address},
            )
            self.log(
                "Response received post SDA - 'get_device_info' API call: {0}".format(
                    str(response)
                ),
                "DEBUG",
            )

            # Process the response if available
            if response:
                site_name = response["siteNameHierarchy"]
            else:
                self.log(
                    "No response received from the SDA - 'get_device_info' API call.",
                    "WARNING",
                )

        except Exception as e:
            # Log an error message and fail if an exception occurs
            self.log(
                "An error occurred while retrieving device details for Device '{0}' using SDA - 'get_device_info' API call: {1}".format(
                    ip_address, str(e)
                ),
                "ERROR",
            )

        if not site_name:
            self.msg = "Failed to retrieve site information for Device: '{0}'. Please verify that the device exists.".format(
                ip_address
            )
            self.fail_and_exit(self.msg)

        return site_name

    def get_fabric_sites(self, site_name, site_id):
        """
        Retrieve the fabric ID for a given site using the SDA 'get_fabric_sites' API call.
        Args:
            - site_name (str): The name of the site.
            - site_id (str): The unique identifier of the site.
        Returns:
            str: The fabric ID if found, otherwise None.
        Description:
            This method calls the SDA 'get_fabric_sites' API to retrieve the fabric ID for a specified site. It logs the response,
            processes the response to extract the fabric ID, and handles any exceptions that occur during the API call.
        """
        try:
            # Call the SDA 'get_fabric_sites' API with the provided site ID
            response = self.dnac._exec(
                family="sda",
                function="get_fabric_sites",
                op_modifies=False,
                params={"siteId": site_id},
            )
            self.log(
                "Response received post SDA - 'get_fabric_sites' API call: {0}".format(
                    str(response)
                ),
                "DEBUG",
            )

            response = response.get("response")
            if not response:
                self.log(
                    "No response received from the SDA - 'get_fabric_sites' API call.",
                    "WARNING",
                )
                return None

            fabric_id = response[0]["id"]
            return fabric_id

        except Exception as e:
            # Log an error message and fail if an exception occurs
            self.msg = (
                "An error occurred while retrieving 'fabric ID' for Site: '{0}' using SDA - "
                "'get_fabric_sites' API call: {1}".format(site_name, str(e))
            )
            self.fail_and_exit(self.msg)

    def get_network_device_id(self, ip_address, hostname):
        """
        Retrieves the network device ID for a given IP address or hostname.
        Args:
            ip_address (str): The IP address of the device to be queried.
            hostname (str): The hostname of the device to be queried.
        Returns:
            dict: A dictionary mapping management IP addresses to device IDs.
                  Returns an empty dictionary if no devices are found.
        """
        # Get Device IP Address and Id (networkDeviceId required)
        self.log(
            "Starting device ID retrieval for IP: '{0}' or Hostname: '{1}'.".format(
                ip_address, hostname
            ),
            "DEBUG",
        )
        get_device_list_params = self.get_device_list_params(ip_address, hostname)
        self.log(
            "get_device_list_params constructed: {0}".format(get_device_list_params),
            "DEBUG",
        )
        mgmt_ip_to_instance_id_map = self.get_device_ids_by_params(
            get_device_list_params
        )
        self.log(
            "Collected mgmt_ip_to_instance_id_map: {0}".format(
                mgmt_ip_to_instance_id_map
            ),
            "DEBUG",
        )

        return mgmt_ip_to_instance_id_map

    def get_fabric_id(self, fabric_site_name_hierarchy):
        """
        Retrieves the fabric ID for a given site within the network fabric.
        Args:
            fabric_site_name_hierarchy (str): The hierarchical name of the site within the fabric.
        Returns:
            str: The fabric ID of the specified site.
        """
        # Get siteId of the Site the device is part of
        self.log(
            "Starting fabric ID retrieval for site: '{}'.".format(
                fabric_site_name_hierarchy
            ),
            "INFO",
        )

        self.log(
            "Checking if site: {0} exists and retrieving site ID.".format(
                fabric_site_name_hierarchy
            ),
            "DEBUG",
        )
        site_exists, site_id = self.get_site_id(fabric_site_name_hierarchy)
        if not site_exists:
            self.msg = "Site ID not found for Site: {0}".format(
                fabric_site_name_hierarchy
            )
            self.fail_and_exit(self.msg)

        self.log("Retrieving fabric ID for site ID: '{0}'.".format(site_id), "DEBUG")
        # Get fabricId of the site
        fabric_id = self.get_fabric_sites(fabric_site_name_hierarchy, site_id)
        if not fabric_id:
            self.msg = "Fabric ID not found for Site: {0} with Site ID: {1}".format(
                fabric_site_name_hierarchy, site_id
            )
            self.fail_and_exit(self.msg)

        self.log(
            "Successfully retrieved fabric ID: '{}' for site: '{}'.".format(
                fabric_id, fabric_site_name_hierarchy
            ),
            "INFO",
        )
        return fabric_id

    def validate_device_in_fabric(self, ip_address):
        """
        Validates whether a device with the given IP address is provisioned in a Fabric site.
        Args:
            ip_address (str): The management IP address of the device to be validated.
        """
        self.log("Constructing parameters for 'get_device_info' API call.", "DEBUG")
        get_device_info_from_fabric_params = {
            "device_management_ip_address": ip_address,
        }

        self.log(
            "Executing 'get_device_info' API call with parameters: {}".format(
                get_device_info_from_fabric_params
            ),
            "DEBUG",
        )
        response = self.execute_get_request(
            "sda", "get_device_info", get_device_info_from_fabric_params
        )
        if response.get(
            "status"
        ) != "success" and "Fabric device info successfully retrieved from sda fabric" not in response.get(
            "description"
        ):
            self.msg = "Device: '{0}' is not provisioned in a Fabric site.".format(
                ip_address
            )
            self.fail_and_exit(self.msg)

    def get_port_assignments_params(self, network_device_id, fabric_id):
        """
        Generates parameters for retrieving port assignments based on network device ID and fabric ID.
        Args:
            network_device_id (str): The ID of the network device.
            fabric_id (str): The ID of the fabric.
        Returns:
            dict: A dictionary containing the parameters 'fabric_id' and 'network_device_id'.
        Description:
            This method creates a dictionary with 'fabric_id' and 'network_device_id' parameters required
            for retrieving port assignments. It logs the generated parameters for debugging purposes and
            returns the dictionary.
        """
        # Create dictionary with required parameters
        get_port_assignment_params = {
            "fabric_id": fabric_id,
            "network_device_id": network_device_id,
        }

        self.log(
            "Generated get_port_assignments_params: {0}".format(
                get_port_assignment_params
            ),
            "DEBUG",
        )

        return get_port_assignment_params

    def get_port_assignments(self, get_port_assignments_params):
        """
        Retrieves port assignments from Cisco Catalyst Center using the given parameters.
        Args:
            get_port_assignments_params (dict): Parameters for querying port assignments, including fabric ID and network device ID.
        Returns:
            list: A list of port assignments retrieved from the API.
        Description:
            This method retrieves port assignments from Cisco Catalyst Center by executing the 'get_port_assignments' API call.
            It uses pagination with offset and limit to handle large datasets. The method logs relevant information and returns
            the list of port assignments. If an error occurs during the API call, it logs an error message and sets the validation
            status to "failed".
        """
        try:
            offset = 1
            limit = 500
            port_assignments = []

            while True:
                try:
                    # Update offset and limit in the parameters
                    get_port_assignments_params.update(
                        {"offset": offset, "limit": limit}
                    )

                    self.log(
                        "Updated 'get_port_assignments_params' with offset and limit: {0} ".format(
                            get_port_assignments_params
                        ),
                        "INFO",
                    )

                    # Execute the API call to get port assignments
                    response = self.dnac._exec(
                        family="sda",
                        function="get_port_assignments",
                        op_modifies=False,
                        params=get_port_assignments_params,
                    )
                    self.log(
                        "Response received from GET API call to Function: '{0}' from Family: '{1}' is Response: {2}".format(
                            "get_port_assignments", "sda", str(response)
                        ),
                        "INFO",
                    )

                    # Process the response if available
                    response = response.get("response")
                    if not response:
                        self.log(
                            "Exiting the loop because no port assignments were returned after increasing the offset. "
                            "Current offset: {0}".format(offset),
                            "INFO",
                        )
                        break

                    port_assignments.extend(response)

                    # Check if the response size is less than the limit
                    if len(response) < limit:
                        self.log(
                            "Received less than limit ({0}) results, assuming last page. Exiting pagination.".format(
                                limit
                            ),
                            "DEBUG",
                        )
                        break

                    offset += limit

                except Exception as e:
                    self.msg = (
                        "An error occurred during iteration while retrieving Port Assignment Details: '{0}' using SDA - "
                        "'get_port_assignments' API call: {1}".format(
                            get_port_assignments_params, str(e)
                        )
                    )
                    self.fail_and_exit(self.msg)

            if port_assignments:
                self.log(
                    "Port Assignment Details: {0}".format(port_assignments), "DEBUG"
                )
            else:
                self.log("No port assignments found.", "DEBUG")

            return port_assignments

        except Exception as e:
            # Log an error message and fail if an exception occurs
            self.msg = (
                "An error occurred while retrieving Port Assignment Details: '{0}' using SDA - "
                "'get_port_assignments' API call: {1}".format(
                    get_port_assignments_params, str(e)
                )
            )
            self.fail_and_exit(self.msg)

    def check_differences(self, existing_port, requested_port):
        """
        Checks for differences between existing and requested port assignments.
        Args:
            existing_port (dict): The existing port assignment details.
            requested_port (dict): The requested port assignment details.
        Returns:
            bool: True if there are differences, False otherwise.
        """
        comparison_fields = [
            ("interfaceName", "interface_name"),
            ("connectedDeviceType", "connected_device_type"),
            ("authenticateTemplateName", "authentication_template_name"),
            ("dataVlanName", "data_vlan_name"),
            ("voiceVlanName", "voice_vlan_name"),
            ("interfaceDescription", "interface_description"),
            ("securityGroupName", "security_group_name"),
        ]

        for existing_field, requested_field in comparison_fields:
            if existing_field == "authenticateTemplateName":
                if existing_port.get(
                    "authenticateTemplateName"
                ) == "No Authentication" and not requested_port.get(
                    "authentication_template_name"
                ):
                    continue
                if (
                    not existing_port.get("authenticateTemplateName")
                    and requested_port.get("authentication_template_name")
                    == "No Authentication"
                ):
                    continue

            if existing_field == "interfaceDescription":
                if existing_port.get(
                    "interfaceDescription"
                ) == "" and not requested_port.get("interface_description"):
                    continue
                if (
                    not existing_port.get("interfaceDescription")
                    and requested_port.get("interface_description") == ""
                ):
                    continue
                if existing_port.get("interfaceDescription") and not requested_port.get(
                    "interface_description"
                ):
                    continue

            if existing_field in existing_port or requested_field in requested_port:
                if (
                    existing_field in existing_port
                    and requested_field in requested_port
                ):
                    if existing_port[existing_field] != requested_port[requested_field]:
                        return True
                else:
                    return True

        return False

    def compare_port_assignments(
        self, get_port_assignments_params, requested_port_assignment_details
    ):
        """
        Compares existing port assignments with requested port assignments to determine required actions.
        Args:
            get_port_assignments_params (dict): Parameters for querying existing port assignments.
            requested_port_assignment_details (list): List of requested port assignment details.
        Returns:
            tuple: A tuple containing three lists:
                - create_port_assignments (list): List of port assignments to be created.
                - update_port_assignments (list): List of port assignments to be updated.
                - no_update_port_assignments (list): List of port assignments that do not need updates.
        Description:
            This method compares existing port assignments retrieved from Cisco Catalyst Center with the requested
            port assignment details. It categorizes the port assignments into those that need to be created, updated,
            or do not require any updates. The method logs relevant information and returns the categorized lists.
        """
        existing_port_assignment_details = self.get_port_assignments(
            get_port_assignments_params
        )

        self.log(
            "Existing Port assignments: {0}".format(existing_port_assignment_details),
            "DEBUG",
        )
        self.log(
            "Requested Port assignments: {0}".format(requested_port_assignment_details),
            "DEBUG",
        )

        create_port_assignments = []
        update_port_assignments = []
        no_update_port_assignments = []

        # Convert the requested_port_assignment_details to a dictionary for quick lookup
        requested_ports_dict = {
            port["interface_name"]: port for port in requested_port_assignment_details
        }

        if not existing_port_assignment_details:
            self.log(
                "Port assignments that need to be CREATED: {0} - {1}".format(
                    len(create_port_assignments), create_port_assignments
                ),
                "DEBUG",
            )
            create_port_assignments.extend(requested_ports_dict.values())
            return (
                create_port_assignments,
                update_port_assignments,
                no_update_port_assignments,
            )

        # Iterate over existing ports to find matches and differences
        for existing_port in existing_port_assignment_details:
            interface_name = existing_port["interfaceName"]
            # If the interface exists in both, compare fields

            if interface_name in requested_ports_dict:
                requested_port = requested_ports_dict[interface_name]

                # Check for differences using the new function
                has_diff = self.check_differences(existing_port, requested_port)

                if has_diff:
                    # Add the requested port with the id and relevant metadata from the existing port
                    updated_port = requested_port.copy()
                    # Copy the ID from existing port
                    updated_port["id"] = existing_port.get("id")
                    update_port_assignments.append(updated_port)
                else:
                    # If there's no difference, add to no_update_port_assignments
                    no_update_port_assignments.append(existing_port)

                # Remove the requested port from the dictionary so we know it's processed
                del requested_ports_dict[interface_name]

        # Remaining items in requested_ports_dict are new ports to be created
        create_port_assignments.extend(requested_ports_dict.values())

        # Log details of port assignments to be created, update, not updated
        self.log(
            "Port assignments that need to be CREATED: {0} - {1}".format(
                len(create_port_assignments), create_port_assignments
            ),
            "DEBUG",
        )
        self.log(
            "Port assignments that need to be UPDATED: {0} - {1}".format(
                len(update_port_assignments), update_port_assignments
            ),
            "DEBUG",
        )
        self.log(
            "Port assignments that DON'T NEED UPDATES: {0} - {1}".format(
                len(no_update_port_assignments), no_update_port_assignments
            ),
            "DEBUG",
        )

        # Calculate total ports processed and check against requested port assignments
        total_ports_processed = (
            len(create_port_assignments)
            + len(update_port_assignments)
            + len(no_update_port_assignments)
        )

        if total_ports_processed == len(requested_port_assignment_details):
            self.log(
                "Match in total counts: Processed={0}, Requested={1}.".format(
                    total_ports_processed, len(requested_port_assignment_details)
                ),
                "DEBUG",
            )
        else:
            self.log(
                "Mismatch in total counts: Processed={0}, Requested={1}.".format(
                    total_ports_processed, len(requested_port_assignment_details)
                ),
                "ERROR",
            )

        # Return the categorized port assignments
        return (
            create_port_assignments,
            update_port_assignments,
            no_update_port_assignments,
        )

    def get_port_channels_params(self, network_device_id, fabric_id):
        """
        Generates parameters for retrieving port channels based on network device ID and fabric ID.
        Args:
            network_device_id (str): The ID of the network device.
            fabric_id (str): The ID of the fabric.
        Returns:
            dict: A dictionary containing the parameters 'fabric_id' and 'network_device_id'.
        Description:
            This method creates a dictionary with 'fabric_id' and 'network_device_id' parameters required
            for retrieving port channels. It logs the generated parameters for debugging purposes and
            returns the dictionary.
        """
        # Create a dictionary with the required parameters
        get_port_channels_params = {
            "fabric_id": fabric_id,
            "network_device_id": network_device_id,
        }

        self.log(
            "get_port_channels_params: {0}".format(get_port_channels_params), "DEBUG"
        )
        return get_port_channels_params

    def get_port_channels(self, get_port_channels_params):
        """
        Retrieves port channels from Cisco Catalyst Center using the given parameters.
        Args:
            get_port_channels_params (dict): Parameters for querying port channels, including fabric ID and network device ID.
        Returns:
            list: A list of port channels retrieved from the API.
        Description:
            This method retrieves port channels from Cisco Catalyst Center by executing the 'get_port_channels' API call.
            It uses pagination with offset and limit to handle large datasets. The method logs relevant information and returns
            the list of port channels. If an error occurs during the API call, it logs an error message and sets the validation
            status to "failed".
        """
        try:
            offset = 1
            limit = 500
            port_channels = []

            while True:
                try:
                    # Update offset and limit in the parameters
                    get_port_channels_params.update({"offset": offset, "limit": limit})

                    # Execute the API call to get port channels
                    response = self.dnac._exec(
                        family="sda",
                        function="get_port_channels",
                        op_modifies=False,
                        params=get_port_channels_params,
                    )

                    self.log(
                        "Response received from GET API call to Function: '{0}' from Family: '{1}' is Response: {2}".format(
                            "get_port_channels", "sda", str(response)
                        ),
                        "INFO",
                    )

                    # Process the response if available
                    response = response.get("response")
                    if not response:
                        self.log(
                            "Exiting the loop because no port channels were returned after increasing the offset. "
                            "Current offset: {0}".format(offset),
                            "INFO",
                        )
                        break

                    port_channels.extend(response)

                    # Check if the response size is less than the limit
                    if len(response) < limit:
                        self.log(
                            "Received less than limit ({0}) results, assuming last page. Exiting pagination.".format(
                                limit
                            ),
                            "DEBUG",
                        )
                        break

                    offset += limit

                except Exception as e:
                    self.msg = (
                        "An error occurred during iteration while retrieving Port Channel Details: '{0}' using "
                        "SDA - 'get_port_channels' API call: {1}".format(
                            get_port_channels_params, str(e)
                        )
                    )
                    self.fail_and_exit(self.msg)

            if port_channels:
                self.log("Port Channel Details: {0}".format(port_channels), "DEBUG")
            else:
                self.log("No port channels found.", "DEBUG")

            return port_channels

        except Exception as e:
            # Log an error message and fail if an exception occurs
            self.msg = (
                "An error occurred while retrieving Port Channel Details: '{0}' using SDA - "
                "'get_port_channels' API call: {1}".format(
                    get_port_channels_params, str(e)
                )
            )
            self.fail_and_exit(self.msg)

    def get_add_port_assignments_params(self):
        """
        Generates parameters for adding port assignments based on the current configuration.
        Returns:
            dict: A dictionary containing the payload for adding port assignments.
        Description:
            This method creates the parameters required for adding port assignments by iterating over the list of
            interfaces to be created. It maps the relevant fields from the configuration and constructs the payload
            for the API call. The method logs the generated parameters for debugging purposes and returns the dictionary.
        """
        self.log("Starting to generate parameters for add port assignments.", "DEBUG")

        create_port_assignments = self.have.get("create_port_assignments")
        parameter_mapping = {
            "dataVlanName": "data_vlan_name",
            "voiceVlanName": "voice_vlan_name",
            "authenticateTemplateName": "authentication_template_name",
            "securityGroupName": "security_group_name",
            "interfaceDescription": "interface_description",
        }

        interface_params_list = []
        for interface in create_port_assignments:
            interface_params = {
                "fabricId": self.have.get("fabric_id"),
                "networkDeviceId": self.have.get("network_device_id"),
                "interfaceName": interface.get("interface_name"),
                "connectedDeviceType": interface.get("connected_device_type").upper(),
            }

            self.log(
                "Basic parameters for interface {0}: {1}".format(
                    interface.get("interface_name"), interface_params
                ),
                "DEBUG",
            )

            # Iterate over the parameters and add them to the result dictionary if present in the config
            for parameter, parameter_name in parameter_mapping.items():
                if interface.get(parameter_name):
                    interface_params[parameter] = interface.get(parameter_name)

            # if interface.get("connected_device_type") == "TRUNKING_DEVICE" and not interface.get("authentication_template_name"):
            if not interface.get("authentication_template_name"):
                interface_params["authenticateTemplateName"] = "No Authentication"
            interface_params_list.append(interface_params)
            self.log(
                "Generated parameters for interface: {0}".format(interface_params),
                "DEBUG",
            )

        add_port_assignments_params = {"payload": interface_params_list}
        self.log(
            "Final add_port_assignments_params: {0}".format(
                add_port_assignments_params
            ),
            "DEBUG",
        )
        return add_port_assignments_params

    def get_update_port_assignments_params(self):
        """
        Generates parameters for updating port assignments based on the current configuration.
        Returns:
            dict: A dictionary containing the payload for updating port assignments.
        Description:
            This method creates the parameters required for updating port assignments by iterating over the list of
            interfaces to be updated. It maps the relevant fields from the configuration and constructs the payload
            for the API call. The method logs the generated parameters for debugging purposes and returns the dictionary.
        """
        self.log(
            "Starting to generate parameters for updating port assignments.", "DEBUG"
        )

        update_port_assignments = self.have.get("update_port_assignments")
        parameters_mapping = {
            "dataVlanName": "data_vlan_name",
            "voiceVlanName": "voice_vlan_name",
            "authenticateTemplateName": "authentication_template_name",
            "securityGroupName": "security_group_name",
            "interfaceDescription": "interface_description",
        }

        interface_params_list = []
        for interface in update_port_assignments:
            interface_params = {
                "id": interface.get("id"),
                "fabricId": self.have.get("fabric_id"),
                "networkDeviceId": self.have.get("network_device_id"),
                "interfaceName": interface.get("interface_name"),
                "connectedDeviceType": interface.get("connected_device_type").upper(),
            }

            self.log(
                "Basic parameters for interface {0}: {1}".format(
                    interface.get("interface_name"), interface_params
                ),
                "DEBUG",
            )

            # Iterate over the parameters and add them to the result dictionary if present in the config
            for parameter, parameter_name in parameters_mapping.items():
                if interface.get(parameter_name):
                    interface_params[parameter] = interface.get(parameter_name)

            self.log(
                "Updated parameters with VLAN and security info for interface {0}: {1}".format(
                    interface.get("interface_name"), interface_params
                ),
                "DEBUG",
            )

            if interface.get("connected_device_type") == "TRUNKING_DEVICE":
                interface_params["authenticateTemplateName"] = "No Authentication"
                self.log(
                    "TRUNKING_DEVICE detected for interface: {0}. Setting 'No Authentication'.".format(
                        interface.get("interface_name")
                    ),
                    "DEBUG",
                )
            interface_params_list.append(interface_params)
            self.log(
                "Generated parameters for interface: {0}".format(interface_params),
                "DEBUG",
            )

        update_port_assignments_params = {"payload": interface_params_list}
        self.log(
            "Final update_port_assignments_params: {0}".format(
                update_port_assignments_params
            ),
            "DEBUG",
        )
        return update_port_assignments_params

    def get_delete_port_assignments_params(
        self, port_assignment_details, network_device_id, fabric_id
    ):
        """
        Generates parameters for deleting port assignments based on the given details.
        Args:
            port_assignment_details (list): List of port assignment details to be deleted.
            network_device_id (str): The ID of the network device.
            fabric_id (str): The ID of the fabric.
        Returns:
            list: A list of dictionaries containing the parameters for deleting port assignments.
        Description:
            This method creates the parameters required for deleting port assignments by iterating over the list of
            port assignment details. It constructs the necessary parameters, including 'fabric_id', 'network_device_id',
            'interface_name', 'data_vlan_name', and 'voice_vlan_name'. The method logs the generated parameters for
            debugging purposes and returns the list of dictionaries.
        """
        self.log(
            "Generating parameters for deleting port assignments. Details: {0}".format(
                port_assignment_details
            ),
            "DEBUG",
        )
        delete_port_assignments_params_list = []

        if not port_assignment_details:
            self.log(
                "No port_assignment_details provided. delete_port_assignments_params_list: {0}".format(
                    delete_port_assignments_params_list
                ),
                "INFO",
            )
            return delete_port_assignments_params_list

        for delete_param in port_assignment_details:
            delete_port_assignments_params = {
                "fabric_id": fabric_id,
                "network_device_id": network_device_id,
            }

            # Directly iterate over the keys of delete_param
            for parameter in ["interface_name", "data_vlan_name", "voice_vlan_name"]:
                if delete_param.get(parameter):
                    delete_port_assignments_params[parameter] = delete_param.get(
                        parameter
                    )

            delete_port_assignments_params_list.append(delete_port_assignments_params)

        self.log(
            "Generated delete_port_assignments_params_list: {0}".format(
                delete_port_assignments_params_list
            ),
            "DEBUG",
        )
        return delete_port_assignments_params_list

    def compare_port_channels(
        self, get_port_channels_params, requested_port_channels_details
    ):
        """
        Compares existing port channels with requested port channels to determine required actions.
        Args:
            get_port_channels_params (dict): Parameters for querying existing port channels.
            requested_port_channels_details (list): List of requested port channel details.
        Returns:
            tuple: A tuple containing three lists:
                - create_port_channels (list): List of port channels to be created.
                - update_port_channels (list): List of port channels to be updated.
                - no_update_port_channels (list): List of port channels that do not need updates.
        Description:
            This method compares existing port channels retrieved from Cisco Catalyst Center with the requested
            port channel details. It categorizes the port channels into those that need to be created, updated,
            or do not require any updates. The method logs relevant information and returns the categorized lists.
        """
        self.log(
            "Fetching existing port channels using params: {0}".format(
                get_port_channels_params
            ),
            "INFO",
        )
        existing_port_channel_details = self.get_port_channels(get_port_channels_params)

        self.log(
            "Existing Port Channels: {0}".format(existing_port_channel_details), "DEBUG"
        )
        self.log(
            "Requested Port Channels: {0}".format(requested_port_channels_details),
            "DEBUG",
        )

        create_port_channels = []
        update_port_channels = []
        no_update_port_channels = []

        # Handle the case where there are no existing port channels
        if not existing_port_channel_details:
            create_port_channels = requested_port_channels_details
            self.log(
                "No existing port channels found. All requested port channels will be created.",
                "INFO",
            )
            self.log(
                "Port channels that need to be CREATED: {0} - {1}".format(
                    len(create_port_channels), create_port_channels
                ),
                "DEBUG",
            )
            return create_port_channels, update_port_channels, no_update_port_channels

        # Define the comparison fields within the function
        comparison_fields = [
            ("connectedDeviceType", "connected_device_type"),
            ("protocol", "protocol"),
            ("description", "port_channel_description"),
        ]

        value_options = ["", "None", None]

        for requested_channel in requested_port_channels_details:
            self.log(
                "Processing requested port channel: {0}".format(requested_channel),
                "DEBUG",
            )
            matched = False
            update_needed = False
            updated_channel = {}

            for existing_channel in existing_port_channel_details:
                self.log(
                    "Comparing with existing port channel: {0}".format(
                        existing_channel
                    ),
                    "DEBUG",
                )

                requested_interfaces = set(requested_channel["interface_names"])
                existing_interfaces = set(existing_channel["interfaceNames"])
                intersection = requested_interfaces & existing_interfaces

                # Compare sets of interface names
                if intersection:
                    self.log(
                        "Match found based on interface names: {0}".format(
                            intersection
                        ),
                        "DEBUG",
                    )

                    matched = True
                    updated_channel = {
                        "id": existing_channel["id"],
                        "port_channel_name": existing_channel["portChannelName"],
                    }

                    if requested_interfaces != existing_interfaces:  # Partial match
                        update_needed = True
                        self.log(
                            "Interface mismatch: Requested={0}, Existing={1}".format(
                                requested_interfaces, existing_interfaces
                            ),
                            "DEBUG",
                        )

                    for existing_field, req_field in comparison_fields:
                        req_value = requested_channel.get(req_field)
                        existing_value = existing_channel.get(existing_field)

                        self.log("Requested Field: {0}".format(req_field))
                        self.log("Existing Field: {0}".format(existing_field))
                        self.log(
                            "Comparing field '{0}': Requested={1}, Existing={2}".format(
                                req_field, req_value, existing_value
                            ),
                            "DEBUG",
                        )

                        # Handle protocol conditions
                        if req_field == "protocol":
                            if req_value is True:
                                req_value = "ON"
                            elif req_value is None:
                                req_value = existing_value
                            update_protocol = req_value.upper()

                            # Raise an error if protocol is being changed
                            if update_protocol != existing_value:
                                self.log(
                                    "Protocol update not allowed. Attempted to update from {0} to {1}. Exiting.".format(
                                        existing_value, update_protocol
                                    ),
                                    "ERROR",
                                )
                                self.msg = (
                                    "Port Channel: {0} Protocol update is not allowed. "
                                    "Requested: {1}, Existing: {2}"
                                ).format(
                                    existing_channel["portChannelName"],
                                    req_value,
                                    existing_value,
                                )
                                self.fail_and_exit(self.msg)

                        # Handle connected device type conditions
                        if req_field == "connected_device_type":
                            if (
                                existing_value == "TRUNK"
                                and req_value == "EXTENDED_NODE"
                                and existing_channel.get("protocol") != "PAGP"
                            ):
                                self.log(
                                    "Connected device type change from TRUNK to EXTENDED_NODE not allowed unless protocol is PAGP. Exiting.",
                                    "ERROR",
                                )
                                self.msg = (
                                    "Port Channel: {0} Cannot change connected_device_type from TRUNK to EXTENDED_NODE unless protocol is PAGP. "
                                    "Requested: {1}, Existing: {2}, Protocol: {3}"
                                ).format(
                                    existing_channel["portChannelName"],
                                    req_value,
                                    existing_value,
                                    existing_channel.get("protocol"),
                                )
                                self.fail_and_exit(self.msg)

                        # Handle description specific conditions
                        if (
                            req_value in value_options
                            and existing_value in value_options
                        ):
                            self.log(
                                "Skipping update check for field '{0}' as both values are empty or None".format(
                                    req_field
                                ),
                                "DEBUG",
                            )
                            continue

                        if req_value != existing_value:
                            self.log(
                                "Update needed for {0} - Requested: {1}, Existing: {2}".format(
                                    req_field, req_value, existing_value
                                ),
                                "DEBUG",
                            )
                            updated_channel[existing_field] = req_value
                            update_needed = True

                    if update_needed:
                        # Ensure all necessary fields are included in the updated_channel dictionary
                        updated_channel.update(
                            {
                                "interface_names": requested_channel.get(
                                    "interface_names"
                                ),
                                "connected_device_type": requested_channel.get(
                                    "connected_device_type"
                                ),
                                "protocol": update_protocol,
                                "port_channel_description": requested_channel.get(
                                    "port_channel_description"
                                ),
                            }
                        )
                        self.log(
                            "Port channel marked for UPDATE: {0}".format(
                                updated_channel
                            ),
                            "INFO",
                        )
                        update_port_channels.append(updated_channel)
                    else:
                        self.log(
                            "No update needed for port channel: {0}".format(
                                existing_channel
                            ),
                            "INFO",
                        )
                        no_update_port_channels.append(existing_channel)
                    break

            if not matched:
                self.log(
                    "Port channel marked for CREATION: {0}".format(requested_channel),
                    "DEBUG",
                )
                create_port_channels.append(requested_channel)

        # Add logging for created, updated, and no-update port channels
        self.log(
            "Port channels that need to be CREATED: {0} - {1}".format(
                len(create_port_channels), create_port_channels
            ),
            "DEBUG",
        )
        self.log(
            "Port channels that need to be UPDATED: {0} - {1}".format(
                len(update_port_channels), update_port_channels
            ),
            "DEBUG",
        )
        self.log(
            "Port channels that DON'T NEED UPDATES: {0} - {1}".format(
                len(no_update_port_channels), no_update_port_channels
            ),
            "DEBUG",
        )

        # Check total ports processed
        total_ports_processed = (
            len(create_port_channels)
            + len(update_port_channels)
            + len(no_update_port_channels)
        )
        if total_ports_processed == len(requested_port_channels_details):
            self.log(
                "Match in total counts: Processed={0}, Requested={1}.".format(
                    total_ports_processed, len(requested_port_channels_details)
                ),
                "DEBUG",
            )
        else:
            self.log(
                "Mismatch in total counts: Processed={0}, Requested={1}.".format(
                    total_ports_processed, len(requested_port_channels_details)
                ),
                "ERROR",
            )

        # return the categorized port channels
        return create_port_channels, update_port_channels, no_update_port_channels

    def update_protocol(self, protocol, connected_device_type):
        """
        Updates the protocol based on the connected device type.
        Args:
            protocol (str or bool): The protocol to be validated and updated.
            connected_device_type (str): The type of the connected device.
        Returns:
            str: The updated protocol value in uppercase.
        Description:
            This method updates the protocol based on the connected device type. If the protocol is True,
            it sets it to "ON". If no protocol is provided, it defaults to "ON" for TRUNK and "PAGP" for
            EXTENDED_NODE. The method returns the protocol in uppercase.
        """
        connected_device_type = connected_device_type.upper()
        if protocol:
            if protocol is True:
                protocol = "ON"
                self.log(
                    "Protocol is set to True, updating 'protocol' to 'ON'.", "INFO"
                )

        else:
            self.log(
                "Protocol not provided, hence using default protocol values based on the 'connected_device_type'.",
                "INFO",
            )
            self.log(
                "The default protocol for each 'connected_device_type': 'TRUNK' -> 'ON', 'EXTENDED_NODE' -> 'PAGP'",
                "INFO",
            )
            # Default protocol for TRUNK -> "ON"
            if connected_device_type == "TRUNK":
                protocol = "ON"
                self.log(
                    "Connected device type is 'TRUNK', setting protocol to 'ON'.",
                    "INFO",
                )
            # Default protocol for EXTENDED_NODE -> "PAGP"
            elif connected_device_type == "EXTENDED_NODE":
                protocol = "PAGP"
                self.log(
                    "Connected device type is 'EXTENDED_NODE', setting protocol to 'PAGP'.",
                    "INFO",
                )

        updated_protocol = protocol.upper()
        self.log("Updated 'protocol' is: {0}".format(updated_protocol), "INFO")
        return updated_protocol

    def get_add_port_channels_params(self):
        """
        Generates parameters for adding port channels based on the current configuration.
        Returns:
            dict: A dictionary containing the payload for adding port channels.
        Description:
            This method creates the parameters required for adding port channels by iterating over the list of
            port channels to be created. It maps the relevant fields from the configuration and constructs the
            payload for the API call. The method logs the generated parameters for debugging purposes and returns
            the dictionary.
        """
        # Retrieve the list of port channels to be created from the current configuration
        create_port_channels = self.have.get("create_port_channels")

        port_channels_params_list = []
        for port_channel in create_port_channels:
            protocol = port_channel.get("protocol")
            connected_device_type = port_channel.get("connected_device_type")
            port_channel_description = port_channel.get("port_channel_description")

            # Construct the parameters for each port channel
            port_channel_params = {
                "fabricId": self.have.get("fabric_id"),
                "networkDeviceId": self.have.get("network_device_id"),
                "interfaceNames": port_channel.get("interface_names"),
                "connectedDeviceType": connected_device_type.upper(),
                "protocol": self.update_protocol(protocol, connected_device_type),
            }

            # Add description if available
            if port_channel_description:
                port_channel_params["description"] = port_channel_description

            port_channels_params_list.append(port_channel_params)
            self.log(
                "Constructed parameters for port channel: {0}".format(
                    port_channel_params
                ),
                "DEBUG",
            )

        # Create the final payload for adding port channels
        add_port_channels_params = {"payload": port_channels_params_list}
        self.log(
            "Final add_port_channels_params: {0}".format(add_port_channels_params),
            "DEBUG",
        )
        return add_port_channels_params

    def get_update_port_channels_params(self):
        """
        Generates parameters for updating port channels based on the current configuration.
        Returns:
            dict: A dictionary containing the payload for updating port channels.
        Description:
            This method creates the parameters required for updating port channels by iterating over the list of
            port channels to be updated. It maps the relevant fields from the configuration and constructs the
            payload for the API call. The method logs the generated parameters for debugging purposes and returns
            the dictionary.
        """
        update_port_channels = self.have.get("update_port_channels")

        port_channels_params_list = []
        for port_channel in update_port_channels:
            protocol = port_channel.get("protocol")
            connected_device_type = port_channel.get("connected_device_type")
            port_channel_description = port_channel.get("port_channel_description")

            # Construct the parameters for each port channel
            port_channel_params = {
                "fabricId": self.have.get("fabric_id"),
                "networkDeviceId": self.have.get("network_device_id"),
                "id": port_channel.get("id"),
                "portChannelName": port_channel.get("port_channel_name"),
                "interfaceNames": port_channel.get("interface_names"),
                "connectedDeviceType": connected_device_type,
                "protocol": self.update_protocol(protocol, connected_device_type),
            }

            # Add description if available
            if port_channel_description:
                port_channel_params["description"] = port_channel_description

            port_channels_params_list.append(port_channel_params)
            self.log(
                "Constructed parameters for updating port channel: {0}".format(
                    port_channel_params
                ),
                "DEBUG",
            )

        # Create the final payload for updating port channels
        update_port_channels_params = {"payload": port_channels_params_list}
        self.log(
            "Final update_port_channels_params: {0}".format(
                update_port_channels_params
            ),
            "DEBUG",
        )
        return update_port_channels_params

    def get_delete_port_channels_params(
        self, port_channel_details, get_port_channels_params
    ):
        """
        Generates parameters for deleting port channels based on the given details.
        Args:
            port_channel_details (list): List of port channel details to be deleted.
            get_port_channels_params (dict): Parameters to retrieve existing port channels.
        Returns:
            dict: A dictionary containing the parameters for deleting port channels indexed by input list index.
        Description:
            This method creates the parameters required for deleting port channels by iterating over the list of
            port channel details. It constructs the necessary parameters, including 'fabric_id', 'network_device_id',
            and 'port_channel_name'. The method logs the generated parameters for debugging purposes and returns
            the dictionary of results.
        """
        results = {}

        existing_port_channel_details = self.get_port_channels(get_port_channels_params)
        self.log(
            "Existing Port Channels: {0}".format(existing_port_channel_details), "DEBUG"
        )

        # Check if existing port channels is None
        if not existing_port_channel_details:
            self.log(
                "No existing port channels found. Delete operation is not required.",
                "INFO",
            )
            return results

        # If no port_channel_details are provided, prepare to delete all existing port channels
        if not port_channel_details:
            self.log(
                "No 'port_channel_details' provided. Checking for all existing port assignments.",
                "INFO",
            )

            port_channels_list = [
                port_channel.get("portChannelName")
                for port_channel in existing_port_channel_details
            ]
            self.log(
                "No specific port channel details provided. Preparing params to delete all existing port channels.",
                "INFO",
            )
            self.log(
                "List of port channels to be deleted: {}".format(port_channels_list),
                "DEBUG",
            )
            self.log(
                "Deleting all port assignments with psarams: {}".format(
                    get_port_channels_params
                ),
                "INFO",
            )
            results[0] = {
                "delete_port_channel_params": get_port_channels_params,
                "port_channels_list": port_channels_list,
            }
            return results

        for index, requested_channel in enumerate(port_channel_details):
            self.log(
                "Processing requested channel at index {0}: {1}".format(
                    index, requested_channel
                ),
                "DEBUG",
            )

            requested_interfaces = set(requested_channel.get("interface_names", []))
            self.log(
                "Requested interfaces at index {0}: {1}".format(
                    index, requested_interfaces
                ),
                "DEBUG",
            )

            # delete_required = False
            port_channels_list = []

            for existing_channel in existing_port_channel_details:
                self.log(
                    "Comparing with existing channel: {0}".format(existing_channel),
                    "DEBUG",
                )

                existing_interfaces = set(existing_channel.get("interfaceNames", []))
                self.log(
                    "Existing interfaces: {0}".format(existing_interfaces), "DEBUG"
                )

                # Compare sets of interface names
                if requested_interfaces == existing_interfaces:
                    port_channel_name = existing_channel["portChannelName"]
                    self.log(
                        "Match found for requested channel at index {0} with existing channel: {1}".format(
                            index, port_channel_name
                        ),
                        "DEBUG",
                    )

                    delete_port_channel_params = {
                        "fabric_id": get_port_channels_params.get("fabric_id"),
                        "network_device_id": get_port_channels_params.get(
                            "network_device_id"
                        ),
                        "port_channel_name": port_channel_name,
                    }
                    # delete_required = True
                    port_channels_list.append(port_channel_name)

                    results[index] = {
                        # "delete_required": delete_required,
                        "delete_port_channel_params": delete_port_channel_params,
                        "port_channels_list": port_channels_list,
                    }

                    # Stop after finding the first match
                    break
                else:
                    self.log(
                        "Port channel: {0} not found in the Cisco Catalyst Center and hence delete not required.",
                        "INFO",
                    )

        self.log(
            "Result generated post verifying if delete port channels is required: {0}".format(
                results
            ),
            "DEBUG",
        )
        return results

    def get_vlans_and_ssids_mapped_to_vlans(self, fabric_id):
        """
        Retrieves and returns the VLANs and SSIDs mapped to VLANs within a specified fabric site.
        Args:
            fabric_id (str): The identifier of the fabric site for which VLAN and SSID mappings are to be retrieved.
        Returns:
            list: A list of dictionaries containing details of VLANs and SSIDs mapped to VLANs within the specified fabric site.
        Description:
            This method interacts with the DNA Center API to fetch information about VLANs and SSIDs mapped to VLANs within a given fabric site.
            It uses pagination to handle large datasets by iteratively updating the offset and limit parameters for the API call.
            If the response indicates that no more data is available, the loop exits.
            Logs detailed information about the process and handles any exceptions that may occur, ensuring that errors are logged and the process
            is terminated gracefully if necessary.
        """
        api_family = "fabric_wireless"
        api_function = (
            "retrieve_the_vlans_and_ssids_mapped_to_the_vlan_within_a_fabric_site"
        )
        get_vlans_and_ssids_mapped_to_vlans_params = {"fabric_id": fabric_id}
        try:
            offset = 1
            limit = 500
            vlans_and_ssids_mapped_to_vlans = []

            while True:
                try:
                    # Update offset and limit in the parameters
                    get_vlans_and_ssids_mapped_to_vlans_params.update(
                        {"offset": offset, "limit": limit}
                    )

                    self.log(
                        "Updated 'get_vlans_and_ssids_mapped_to_vlans_params' with offset and limit: {}".format(
                            get_vlans_and_ssids_mapped_to_vlans_params
                        ),
                        "INFO",
                    )

                    # Execute the API call to get vlans and ssids mapped to the vlan
                    response = self.dnac._exec(
                        family=api_family,
                        function=api_function,
                        fabric_id=fabric_id,
                        op_modifies=False,
                        params=get_vlans_and_ssids_mapped_to_vlans_params,
                    )

                    self.log(
                        "Response received from GET API call to Function: '{0}' from Family: '{1}' is Response: {2}".format(
                            api_family, api_function, str(response)
                        ),
                        "INFO",
                    )

                    # Process the response if available
                    response = response.get("response")
                    if not response:
                        self.log(
                            "Exiting the loop because no VLANs and SSIDs mapped to VLANs were returned after increasing the offset. "
                            "Current offset: {0}".format(offset),
                            "INFO",
                        )
                        break

                    vlans_and_ssids_mapped_to_vlans.extend(response)

                    # Check if the response size is less than the limit
                    if len(response) < limit:
                        self.log(
                            "Received less than limit ({0}) results, assuming last page. Exiting pagination.".format(
                                limit
                            ),
                            "DEBUG",
                        )
                        break

                    offset += limit

                except Exception as e:
                    self.msg = (
                        "An error occurred during iteration while retrieving VLANs and SSIDs "
                        "mapped to VLANs. Details: '{0}' using SDA - "
                        "'retrieve_the_vlans_and_ssids_mapped_to_the_vlan_within_a_fabric_site' "
                        "API call: {1}".format(
                            get_vlans_and_ssids_mapped_to_vlans_params, str(e)
                        )
                    )
                    self.fail_and_exit(self.msg)

            if vlans_and_ssids_mapped_to_vlans:
                self.log(
                    "VLANs and SSIDs mapped to VLANs Details: {0}".format(
                        vlans_and_ssids_mapped_to_vlans
                    ),
                    "DEBUG",
                )
            else:
                self.log("No VLANs and SSIDs mapped to VLANs found.", "DEBUG")

            return vlans_and_ssids_mapped_to_vlans

        except Exception as e:
            # Log an error message and fail if an exception occurs
            self.msg = (
                "An error occurred while retrieving VLANs and SSIDs mapped to VLANs "
                "Details using SDA - 'retrieve_the_vlans_and_ssids_mapped_to_the_vlan_within_a_fabric_site' "
                "API call: {0} for Fabric ID: {1}. Error: {2}".format(
                    get_vlans_and_ssids_mapped_to_vlans_params, fabric_id, str(e)
                )
            )
            self.fail_and_exit(self.msg)

    def compare_vlans_and_ssids_mapped_to_vlans(
        self, fabric_name, fabric_id, wireless_ssids_details
    ):
        """
        Compares existing VLANs and SSIDs mapped to VLANs with the provided details,
        identifies which ones need to be created or updated, and which ones dont need updates.
        Args:
            fabric_id (str): The ID of the fabric site.
            wireless_ssids_details (list): A list of dictionaries containing the SSID details provided by the user.
        Returns:
            tuple: Three dictionaries - one for VLANs/SSIDs that need to be created, one for those that need to be updated, and one for
            those that dont need updates.
        """
        # Initialize dictionaries for VLANs/SSIDs that need to be created, updated or dont need updates.
        self.log(
            "Starting VLAN and SSID comparison for fabric: {0} fabric_id: {1}".format(
                fabric_name, fabric_id
            ),
            "DEBUG",
        )

        create_vlans_and_ssids_mapped_to_vlans = {}
        update_vlans_and_ssids_mapped_to_vlans = {}
        no_update_vlans_and_ssids_mapped_to_vlans = {}

        # Retrieve existing VLANs and SSIDs mapped to VLANs from the fabric site.
        existing_vlans_and_ssids_mapped_to_vlans = (
            self.get_vlans_and_ssids_mapped_to_vlans(fabric_id)
        )

        # Create a copy of the existing details to be modified.
        updated_vlans_and_ssids = [
            vlan.copy() for vlan in existing_vlans_and_ssids_mapped_to_vlans
        ]

        # Create a dictionary for quick lookup of existing VLANs and their SSIDs.
        existing_vlans_dict = {
            vlan["vlanName"]: vlan for vlan in existing_vlans_and_ssids_mapped_to_vlans
        }

        # Iterate through the provided SSID details.
        for ssid_detail in wireless_ssids_details:
            vlan_name = ssid_detail["vlan_name"]
            ssid_details = ssid_detail["ssid_details"]

            self.log(
                "Processing VLAN: {0}, with SSID details: {1}".format(
                    vlan_name, ssid_details
                ),
                "DEBUG",
            )
            # Check if the VLAN exists in the existing details.
            if vlan_name in existing_vlans_dict:
                self.log(
                    "VLAN '{}' exists. Checking associated SSIDs.".format(vlan_name),
                    "DEBUG",
                )

                existing_ssids = existing_vlans_dict[vlan_name]["ssidDetails"]
                self.log(
                    "Existing SSIDs for VLAN '{0}': {1}".format(
                        vlan_name, existing_ssids
                    ),
                    "DEBUG",
                )

                existing_ssids_dict = {ssid["name"]: ssid for ssid in existing_ssids}

                for ssid in ssid_details:
                    ssid_name = ssid["ssid_name"]
                    security_group_name = ssid.get("security_group_name")

                    if ssid_name in existing_ssids_dict:
                        self.log(
                            "SSID '{0}' exists under VLAN '{1}'. Checking for updates.".format(
                                ssid_name, vlan_name
                            ),
                            "DEBUG",
                        )
                        # Check if the SSID details need to be updated.
                        existing_ssid = existing_ssids_dict[ssid_name]
                        if existing_ssid.get("securityGroupTag") != security_group_name:
                            # Update needed
                            self.log(
                                "Update required for SSID '{0}'. Updating securityGroupTag to '{1}'.".format(
                                    ssid_name, security_group_name
                                ),
                                "DEBUG",
                            )
                            existing_ssid["securityGroupTag"] = security_group_name
                            if vlan_name not in update_vlans_and_ssids_mapped_to_vlans:
                                update_vlans_and_ssids_mapped_to_vlans[vlan_name] = []
                            update_vlans_and_ssids_mapped_to_vlans[vlan_name].append(
                                ssid
                            )
                        else:
                            # No update needed
                            self.log(
                                "No update required for SSID '{}'.".format(ssid_name),
                                "DEBUG",
                            )
                            if (
                                vlan_name
                                not in no_update_vlans_and_ssids_mapped_to_vlans
                            ):
                                no_update_vlans_and_ssids_mapped_to_vlans[vlan_name] = (
                                    []
                                )
                            no_update_vlans_and_ssids_mapped_to_vlans[vlan_name].append(
                                ssid
                            )
                    else:
                        # New SSID needs to be added
                        existing_ssids.append(
                            {"name": ssid_name, "securityGroupTag": security_group_name}
                        )
                        if vlan_name not in create_vlans_and_ssids_mapped_to_vlans:
                            create_vlans_and_ssids_mapped_to_vlans[vlan_name] = []
                        create_vlans_and_ssids_mapped_to_vlans[vlan_name].append(ssid)
            else:
                # If the VLAN does not exist, add it to the copy.
                self.log(
                    "VLAN '{0}' does not exist. Adding new VLAN and its SSIDs.".format(
                        vlan_name
                    ),
                    "DEBUG",
                )
                new_vlan_entry = {
                    "vlanName": vlan_name,
                    "ssidDetails": [
                        {
                            "name": ssid["ssid_name"],
                            "securityGroupTag": ssid.get("security_group_name"),
                        }
                        for ssid in ssid_details
                    ],
                }
                updated_vlans_and_ssids.append(new_vlan_entry)
                if vlan_name not in create_vlans_and_ssids_mapped_to_vlans:
                    create_vlans_and_ssids_mapped_to_vlans[vlan_name] = []
                create_vlans_and_ssids_mapped_to_vlans[vlan_name].extend(ssid_details)

        self.log("Completed processing. Generated VLANs and SSID mappings.", "DEBUG")
        self.log(
            "create_vlans_and_ssids_mapped_to_vlans: {0}".format(
                create_vlans_and_ssids_mapped_to_vlans
            ),
            "DEBUG",
        )
        self.log(
            "update_vlans_and_ssids_mapped_to_vlans: {0}".format(
                update_vlans_and_ssids_mapped_to_vlans
            ),
            "DEBUG",
        )
        self.log(
            "no_update_vlans_and_ssids_mapped_to_vlans: {0}".format(
                no_update_vlans_and_ssids_mapped_to_vlans
            ),
            "DEBUG",
        )

        # Log the updated VLANs and SSIDs details.
        self.log("Requested Details: {0}".format(updated_vlans_and_ssids))

        return (
            create_vlans_and_ssids_mapped_to_vlans,
            update_vlans_and_ssids_mapped_to_vlans,
            no_update_vlans_and_ssids_mapped_to_vlans,
            updated_vlans_and_ssids,
        )

    def get_create_update_remove_vlans_and_ssids_mapped_to_vlans_params(
        self, create_update_remove_vlans_and_ssids_mapped_to_vlans
    ):
        """
        Constructs and returns parameters for creating, updating, or removing VLANs and SSIDs mappings within a fabric site.
        Parameters:
            create_update_remove_vlans_and_ssids_mapped_to_vlans (list): A list containing the mappings of VLANs and SSIDs to be created, updated, or removed.
                Each item should be a dictionary with details about the VLANs and associated SSIDs.
        Returns:
            dict: A dictionary containing the parameters required for the API call to manage VLANs and SSIDs mappings within a fabric site.
                Includes the fabric ID and a payload with the desired mappings.
        Description:
            This method prepares the parameters needed for API calls that handle the creation, update, or removal of VLANs and SSIDs mappings in a
            given fabric site.
            It includes the fabric ID retrieved from the current state (`self.have`) and a payload which is either provided or set to a default structure.
            The default payload structure consists of an empty VLAN name and an empty list of SSID details if no specific mappings are provided.
        """
        self.log(
            "Preparing parameters for create/update/remove operation on VLANs and SSIDs.",
            "DEBUG",
        )

        fabric_id = self.have.get("fabric_id")
        create_update_vlans_and_ssids_mapped_to_vlans_params = {
            "fabric_id": fabric_id,
        }
        self.log(
            "Initialized parameters with fabric_id: {0}".format(
                create_update_vlans_and_ssids_mapped_to_vlans_params
            ),
            "DEBUG",
        )

        if create_update_remove_vlans_and_ssids_mapped_to_vlans:
            self.log("Using provided VLAN and SSID details for payload.", "DEBUG")
            create_update_vlans_and_ssids_mapped_to_vlans_params.update(
                {"payload": create_update_remove_vlans_and_ssids_mapped_to_vlans}
            )
        else:
            self.log(
                "No VLAN and SSID details provided. Using default empty payload.",
                "DEBUG",
            )
            existing_vlans_and_ssids_mapped_to_vlans = (
                self.get_vlans_and_ssids_mapped_to_vlans(fabric_id)
            )

            self.log(
                "Retrieved existing VLANs and SSIDs: {0}".format(
                    existing_vlans_and_ssids_mapped_to_vlans
                ),
                "DEBUG",
            )

            if not existing_vlans_and_ssids_mapped_to_vlans:
                self.log(
                    "No Existing VLANs and SSIDs mapped to VLANs found. Hence delete VLANs and SSIDs operation not required"
                )
                return {}

            # Prepare payload with existing VLANs and empty SSID details
            payload = [
                {"vlanName": vlan["vlanName"], "ssidDetails": []}
                for vlan in existing_vlans_and_ssids_mapped_to_vlans
            ]

            create_update_vlans_and_ssids_mapped_to_vlans_params.update(
                {"payload": payload}
            )

        self.log(
            "Final parameters prepared: {0}".format(
                create_update_vlans_and_ssids_mapped_to_vlans_params
            ),
            "DEBUG",
        )
        return create_update_vlans_and_ssids_mapped_to_vlans_params

    def create_update_remove_vlans_and_ssids_mapped_to_vlans(
        self, create_update_remove_vlans_and_ssids_mapped_to_vlans_params
    ):
        """
        Initiates the process to add, update, or remove VLANs and SSIDs mappings within a fabric site using the provided parameters.
        Args:
            create_update_remove_vlans_and_ssids_mapped_to_vlans_params (dict): A dictionary containing the parameters required for the API call.
                This includes the fabric ID and the payload detailing the VLANs and SSIDs mappings to be modified.
        Returns:
            dict: The task ID of the API call for tracking the operation's progress and status.
        Description:
            This method logs the initiation of the operation to add, update, or delete VLAN and SSID mappings within a fabric site.
            It calls an internal method to execute a POST API call to the DNA Center's 'fabric_wireless' family, specifically targeting the
            'add_update_or_remove_ssid_mapping_to_a_vlan' function. The method is designed to handle modifications to VLAN and SSID mappings
            based on the given parameters, facilitating network configuration changes within the fabric.
        """
        self.log(
            "Initiating Add/Update/Delete of VLANs and SSIDs mapped to VLANs with parameters: {0}".format(
                create_update_remove_vlans_and_ssids_mapped_to_vlans_params
            ),
            "INFO",
        )

        return self.get_taskid_post_api_call(
            "fabric_wireless",
            "add_update_or_remove_ssid_mapping_to_a_vlan",
            create_update_remove_vlans_and_ssids_mapped_to_vlans_params,
        )

    def get_create_update_vlans_and_ssids_mapped_to_vlans_task_status(self, task_id):
        """
        Retrieves the status of a task related to creating or updating VLANs and SSIDs mappings within a fabric site.
        Parameters:
            task_id (str): The identifier of the task whose status is to be retrieved.
        Returns:
            dict: A dictionary containing the status of the task, including details of VLANs and SSIDs involved in the operation.
        Description:
            This method constructs a message detailing the VLANs and SSIDs that were part of create or update operations, if any.
            It retrieves these details from the current state (`self.have`) and organizes them under specific task names.
            The method then calls an internal utility to fetch the task status using the provided task ID, along with the constructed message.
            This facilitates monitoring and logging of the operation's success or failure.
        """
        self.log("Retrieving task status for Task ID: {0}".format(task_id), "DEBUG")
        task_name = "Create/Update VLANs and SSIDs Mapped to VLANs Task"
        create_task_name = "Create VLANs and SSIDs Mapped to VLANs Task Succeeded for following VLAN(s) and SSID(s)"
        update_task_name = "Update VLANs and SSIDs Mapped to VLANs Task Succeeded for following VLAN(s) and SSID(s)"
        msg = {}

        # Retrieve the parameters for create/update vlans and ssids mapped to vlans
        create_vlans_and_ssids_mapped_to_vlans = self.have.get(
            "create_vlans_and_ssids_mapped_to_vlans"
        )
        update_vlans_and_ssids_mapped_to_vlans = self.have.get(
            "update_vlans_and_ssids_mapped_to_vlans"
        )

        self.log("Processing create VLANs and SSIDs mapped to VLANs.", "DEBUG")
        if create_vlans_and_ssids_mapped_to_vlans:
            self.log(
                "Generating msg for CREATE - VLANs and SSIDs mapped to VLANs.", "DEBUG"
            )
            msg[create_task_name] = {
                vlan: [ssid["ssid_name"] for ssid in ssids]
                for vlan, ssids in create_vlans_and_ssids_mapped_to_vlans.items()
            }

        if update_vlans_and_ssids_mapped_to_vlans:
            self.log(
                "Generating msg for UPDATE - VLANs and SSIDs mapped to VLANs.", "DEBUG"
            )
            msg[update_task_name] = {
                vlan: [ssid["ssid_name"] for ssid in ssids]
                for vlan, ssids in update_vlans_and_ssids_mapped_to_vlans.items()
            }
        self.log("Created task message: {}".format(msg), "DEBUG")

        # Retrieve and return the task status using the provided task ID
        return self.get_task_status_from_tasks_by_id(task_id, task_name, msg)

    def add_port_assignments(self, add_port_assignments_params):
        """
        Initiates the task to add port assignments.
        Args:
            add_port_assignments_params (dict): Parameters for adding port assignments.
        Returns:
            dict: The task ID from the API call.
        Description:
            This method initiates the task to add port assignments using the provided parameters and returns the task ID.
        """
        self.log(
            "Initiating addition of port assignments with parameters: {0}".format(
                add_port_assignments_params
            ),
            "INFO",
        )
        return self.get_taskid_post_api_call(
            "sda", "add_port_assignments", add_port_assignments_params
        )

    def update_port_assignments(self, update_port_assignments_params):
        """
        Initiates the task to update port assignments.
        Args:
            update_port_assignments_params (dict): Parameters for updating port assignments.
        Returns:
            dict: The task ID from the API call.
        Description:
            This method initiates the task to update port assignments using the provided parameters and returns the task ID.
        """
        self.log(
            "Initiating update of port assignments with parameters: {0}".format(
                update_port_assignments_params
            ),
            "INFO",
        )
        return self.get_taskid_post_api_call(
            "sda", "update_port_assignments", update_port_assignments_params
        )

    def verify_delete_port_assignments_requirement(
        self, delete_port_assignments_params_list, get_port_assignments_params
    ):
        """
        Verifies the requirement for deleting port assignments.
        Args:
            delete_port_assignments_params_list (list): List of parameters for deleting port assignments.
        Returns:
            dict: A dictionary indicating whether deletion is required for each port assignment.
        Description:
            This method verifies if deletion is required for each port assignment by checking if the port assignments exist.
            It logs the parameters and returns a dictionary with the verification results.
        """
        self.log(
            "Starting verification for port assignments deletions for "
            "delete_port_assignments_params_list: {0}".format(
                delete_port_assignments_params_list
            ),
            "DEBUG",
        )
        results = {}

        # Check if existing port channels is None
        if not delete_port_assignments_params_list:
            self.log(
                "No 'delete_port_assignments_params_list' provided. Checking for all existing port assignments.",
                "INFO",
            )
            existing_port_assignments = self.get_port_assignments(
                get_port_assignments_params
            )
            self.log(
                "Retrieved existing port assignments: {}".format(
                    existing_port_assignments
                ),
                "DEBUG",
            )

            if not existing_port_assignments:
                self.log(
                    "No existing port assignments found. Delete operation not required.",
                    "INFO",
                )
                return results

            interfaces_list = [
                port.get("interfaceName") for port in existing_port_assignments
            ]
            self.log(
                "List of interfaces to be deleted: {}".format(interfaces_list), "DEBUG"
            )
            self.log(
                "Deleting all port assignments with params: {}".format(
                    get_port_assignments_params
                ),
                "INFO",
            )
            delete_port_assignments_params_list = [get_port_assignments_params]
            results[0] = {
                "delete_port_assignment_params": get_port_assignments_params,
                "interfaces_list": interfaces_list,
            }
            return results

        for index, delete_port_assignment_param in enumerate(
            delete_port_assignments_params_list
        ):
            self.log(
                "Verifying parameters at index {0}: {1}".format(
                    index, delete_port_assignment_param
                ),
                "DEBUG",
            )

            # Check if port assignments exist for the given parameters
            get_port_assignments_params = delete_port_assignment_param.copy()
            port_assignments = self.get_port_assignments(get_port_assignments_params)
            self.log("Existing Port assignments: {0}".format(port_assignments), "DEBUG")

            # Determine if deletion is required based on the existence of port assignments
            if port_assignments:
                interfaces_list = (
                    [port.get("interfaceName") for port in port_assignments]
                    if port_assignments
                    else []
                )
                results[index] = {
                    "delete_port_assignment_params": delete_port_assignment_param,
                    "interfaces_list": interfaces_list,
                }
            else:
                self.log(
                    "No matching port assignment found at index {0}: {1}. Delete not required.".format(
                        index, delete_port_assignment_param
                    ),
                    "INFO",
                )
        self.log("Final delete verification results: {0}".format(results), "DEBUG")

        return results

    def delete_port_assignments(self, delete_port_assignments_params):
        """
        Initiates the task to delete port assignments.
        Args:
            delete_port_assignments_params (dict): Parameters for deleting port assignments.
        Returns:
            dict: The task ID from the API call.
        Description:
            This method initiates the task to delete port assignments using the provided parameters and returns the task ID.
        """
        self.log(
            "Initiating deletion of port assignments with parameters: {0}".format(
                delete_port_assignments_params
            ),
            "INFO",
        )
        return self.get_taskid_post_api_call(
            "sda", "delete_port_assignments", delete_port_assignments_params
        )

    def add_port_channels(self, add_port_channels_params):
        """
        Initiates the task to add port channels.
        Args:
            add_port_channels_params (dict): Parameters for adding port channels.
        Returns:
            dict: The task ID from the API call.
        Description:
            This method initiates the task to add port channels using the provided parameters and returns the task ID.
        """
        self.log(
            "Initiating addition of port channels with parameters: {0}".format(
                add_port_channels_params
            ),
            "INFO",
        )
        return self.get_taskid_post_api_call(
            "sda", "add_port_channels", add_port_channels_params
        )

    def update_port_channels(self, update_port_channels_params):
        """
        Initiates the task to update port channels.
        Args:
            update_port_channels_params (dict): Parameters for updating port channels.
        Returns:
            dict: The task ID from the API call.
        Description:
            This method initiates the task to update port channels using the provided parameters and returns the task ID.
        """
        self.log(
            "Initiating update of port channels with parameters: {0}".format(
                update_port_channels_params
            ),
            "INFO",
        )
        return self.get_taskid_post_api_call(
            "sda", "update_port_channels", update_port_channels_params
        )

    def delete_port_channels(self, delete_port_channel_param):
        """
        Initiates the task to delete port channels.
        Args:
            delete_port_channel_param (dict): Parameters for deleting port channels.
        Returns:
            dict: The task ID from the API call.
        Description:
            This method initiates the task to delete port channels using the provided parameters and returns the task ID.
        """
        self.log(
            "Initiating deletion of port channels with parameters: {0}".format(
                delete_port_channel_param
            ),
            "DEBUG",
        )
        return self.get_taskid_post_api_call(
            "sda", "delete_port_channels", delete_port_channel_param
        )

    def get_add_port_assignments_task_status(self, task_id):
        """
        Retrieves the task status for adding port assignments.
        Args:
            task_id (str): The ID of the task to check.
        Returns:
            dict: The status of the task retrieved using the task ID.
        Description:
            This method constructs a message indicating the successful completion of the add port assignments
            operation. It then retrieves the task status using the provided task ID and logs the relevant information.
        """
        task_name = "Add Port Assignment(s) Task"
        msg = {}

        # Retrieve the parameters for adding port assignments
        add_port_assignments_params = self.want["add_port_assignments_params"]
        interface_list = [
            port.get("interfaceName") for port in add_port_assignments_params["payload"]
        ]
        msg["{0} Succeeded for following interface(s)".format(task_name)] = {
            "success_count": len(interface_list),
            "success_interfaces": interface_list,
        }

        # Retrieve and return the task status using the provided task ID
        return self.get_task_status_from_tasks_by_id(task_id, task_name, msg)

    def get_update_port_assignments_task_status(self, task_id):
        """
        Retrieves the task status for updating port assignments.
        Args:
            task_id (str): The ID of the task to check.
        Returns:
            dict: The status of the task retrieved using the task ID.
        Description:
            This method constructs a message indicating the successful completion of the update port assignments
            operation. It then retrieves the task status using the provided task ID and logs the relevant information.
        """
        task_name = "Update Port Assignment(s) Task"
        msg = {}

        # Retrieve the parameters for update port assignments
        update_port_assignments_params = self.want["update_port_assignments_params"]
        interface_list = [
            port.get("interfaceName")
            for port in update_port_assignments_params["payload"]
        ]
        msg["{0} Succeeded for following interface(s)".format(task_name)] = {
            "success_count": len(interface_list),
            "success_interfaces": interface_list,
        }

        # Retrieve and return the task status using the provided task ID
        return self.get_task_status_from_tasks_by_id(task_id, task_name, msg)

    def get_delete_port_assignments_task_status(
        self, task_id, task_name, interface_list
    ):
        """
        Retrieves the task status for deleting port assignments.
        Args:
            task_id (str): The ID of the task to check.
            task_name (str): The name of the task being performed.
            delete_port_assignment_params (dict): Parameters for the delete port assignment operation.
            interface_list (list): List of interfaces involved in the delete operation.
        Returns:
            dict: The status of the task retrieved using the task ID.
        Description:
            This method constructs a message indicating the successful completion of the delete port assignments
            operation. It then retrieves the task status using the provided task ID and logs the relevant information.
        """
        msg = (
            "{0} operation has completed successfully for {1} interfaces: {2}.".format(
                task_name, len(interface_list), ", ".join(interface_list)
            )
        )

        # Retrieve and return the task status using the provided task ID
        self.get_task_status_from_tasks_by_id(
            task_id, task_name, msg
        ).check_return_status()
        return self.status

    def process_delete_port_assignments(self, delete_port_assignments_params_list):
        """
        Processes the deletion of port assignments based on the provided parameters.
        Args:
            delete_port_assignments_params_list (dict): A dictionary containing parameters for deleting port assignments.
        Returns:
            self: Returns the instance with the updated operation result and message.
        Description:
            This method processes the deletion of port assignments by iterating over the provided parameters. It checks
            if deletion is required for each port assignment and performs the deletion if necessary. It logs the task ID,
            status, and interfaces for which the deletion was successful, failed, or skipped. The method sets the final
            message and operation result based on the status of the deletion tasks.
        """
        task_name = "Delete Port Assignment(s) Task"
        failed_interfaces = []
        success_interfaces = []
        skipped_interfaces = []
        msg = {}

        for (
            index,
            delete_port_assignment_param,
        ) in delete_port_assignments_params_list.items():
            interface_list = delete_port_assignment_param.get("interfaces_list")
            self.log(
                "Processing - index: {0}, delete_port_assignment_param: {1}".format(
                    index, delete_port_assignment_param
                ),
                "DEBUG",
            )

            task_id = self.delete_port_assignments(
                delete_port_assignment_param.get("delete_port_assignment_params")
            )
            self.log("Task ID: {0}".format(task_id), "DEBUG")
            status = self.get_delete_port_assignments_task_status(
                task_id, task_name, interface_list
            )

            if status == "success":
                success_interfaces.extend(interface_list)
            else:
                failed_interfaces.extend(interface_list)

        # Set the final message
        if success_interfaces:
            self.log(
                "{0} Succeeded for following interface(s): {1} ".format(
                    task_name, success_interfaces
                )
            )
            msg["{0} Succeeded for following interface(s)".format(task_name)] = {
                "success_count": len(success_interfaces),
                "success_interfaces": success_interfaces,
            }

        if failed_interfaces:
            self.log(
                "{0} Failed for following interface(s): {1} ".format(
                    task_name, failed_interfaces
                )
            )
            msg["{0} Failed for following interface(s)".format(task_name)] = {
                "failed_count": len(failed_interfaces),
                "failed_interfaces": failed_interfaces,
            }

        self.msg = msg
        # Check if no operations were performed
        if success_interfaces and failed_interfaces:
            self.set_operation_result("failed", True, self.msg, "ERROR")
        elif success_interfaces:
            self.set_operation_result("success", True, self.msg, "INFO")
        elif failed_interfaces:
            self.set_operation_result("failed", True, self.msg, "ERROR")
        else:
            self.set_operation_result("ok", False, self.msg, "INFO")

        return self

    def get_add_port_channels_task_status(self, task_id):
        """
        Retrieves the task status for adding port channels and updates the message accordingly.
        Args:
            task_id (str): The ID of the task to check.
        Returns:
            self: Returns the instance with the updated operation result and message.
        Description:
            This method constructs a message indicating the successful completion of the add port channels
            operation. It then retrieves the task status using the provided task ID. If the operation is
            successful, it fetches existing port channels and updates the message with the names of the
            newly created port channels.
        """
        task_name = "Add Port Channel(s) Task"
        add_port_channels_params = self.want["add_port_channels_params"]
        msg = "{0} has completed successfully for params: {1}.".format(
            task_name, add_port_channels_params["payload"]
        )

        # Execute the task and get the status
        self.get_task_status_from_tasks_by_id(task_id, task_name, msg)

        # Check if the operation status matches self.status
        if self.status == "success":
            # Fetch existing port channels
            existing_port_channels = self.get_port_channels(
                self.have.get("get_port_channels_params")
            )

            # Log the fetched port channels
            self.log(
                "Existing Port Channels after task completion: {0}".format(
                    existing_port_channels
                ),
                "DEBUG",
            )

            # Compare interface names and collect created port channel names
            port_channels_names = []
            for port_channel in existing_port_channels:
                for payload_channel in add_port_channels_params["payload"]:
                    if set(payload_channel["interfaceNames"]) == set(
                        port_channel["interfaceNames"]
                    ):
                        port_channels_names.append(port_channel["portChannelName"])
                        break

            self.log(
                "Names of port_channels that were successfully created: {0}".format(
                    port_channels_names
                ),
                "DEBUG",
            )

            updated_msg = {}

            # Update the message
            updated_msg[
                "{0} Succeeded for following port channel(s)".format(task_name)
            ] = {
                "success_count": len(port_channels_names),
                "success_port_channels": port_channels_names,
            }
            self.msg = updated_msg

        return self

    def get_update_port_channels_task_status(self, task_id):
        """
        Retrieves the task status for updating port channels.
        Args:
            task_id (str): The ID of the task to check.
        Returns:
            dict: The status of the task retrieved using the task ID.
        Description:
            This method constructs a message indicating the successful completion of the update port channels
            operation. It then retrieves the task status using the provided task ID and logs the relevant information.
        """
        task_name = "Update Port Channel(s) Task"
        msg = {}

        # Retrieve the parameters for updating port channels
        update_port_channels_params = self.want.get("update_port_channels_params")
        port_channels_list = [
            port.get("portChannelName")
            for port in update_port_channels_params["payload"]
        ]
        msg["{0} Succeeded for following port channel(s)".format(task_name)] = {
            "success_count": len(port_channels_list),
            "success_port_channels": port_channels_list,
        }

        # Retrieve and return the task status using the provided task ID
        return self.get_task_status_from_tasks_by_id(task_id, task_name, msg)

    def get_delete_port_channels_task_status(
        self, task_id, task_name, port_channels_list
    ):
        """
        Retrieves the task status for deleting port channels.
        Args:
            task_id (str): The ID of the task to check.
            task_name (str): The name of the task being performed.
            delete_port_channel_params (dict): Parameters for the delete port channel operation.
            port_channels_list (list): List of port channels involved in the delete operation.
        Returns:
            dict: The status of the task retrieved using the task ID.
        Description:
            This method constructs a message indicating the successful completion of the delete port channels
            operation. It then retrieves the task status using the provided task ID and logs the relevant information.
        """
        msg = "{0} operation has completed successfully for {1} port channels: {2}.".format(
            task_name, len(port_channels_list), ", ".join(port_channels_list)
        )

        # Retrieve the task status using the provided task ID and check the return status
        self.get_task_status_from_tasks_by_id(
            task_id, task_name, msg
        ).check_return_status()
        return self.status

    def process_delete_port_channels(self, delete_port_channels_params_list):
        """
        Processes the deletion of port channels based on the provided parameters.
        Args:
            delete_port_channels_params_list (dict): A dictionary containing parameters for deleting port channels.
        Returns:
            self: Returns the instance with the updated operation result and message.
        Description:
            This method processes the deletion of port channels by iterating over the provided parameters. It checks
            if deletion is required for each port channel and performs the deletion if necessary. It logs the task ID,
            status, and channels for which the deletion was successful, failed, or skipped. The method sets the final
            message and operation result based on the status of the deletion tasks.
        """
        task_name = "Delete Port Channel(s) Task"
        failed_channels = []
        success_channels = []
        skipped_channels = []
        msg = {}

        for (
            index,
            delete_port_channel_param,
        ) in delete_port_channels_params_list.items():
            channel_list = delete_port_channel_param.get("port_channels_list")
            self.log(
                "Processing - index: {0}, delete_port_channel_param: {1}".format(
                    index, delete_port_channel_param
                ),
                "DEBUG",
            )

            task_id = self.delete_port_channels(
                delete_port_channel_param.get("delete_port_channel_params")
            )
            self.log("Task ID: {0}".format(task_id), "DEBUG")
            status = self.get_delete_port_channels_task_status(
                task_id, task_name, channel_list
            )

            if status == "success":
                success_channels.extend(channel_list)
            else:
                failed_channels.extend(channel_list)

        if success_channels:
            self.log(
                "{0} Succeeded for following port channel(s): {1} ".format(
                    task_name, success_channels
                )
            )
            msg["{0} Succeeded for following port channel(s)".format(task_name)] = {
                "success_count": len(success_channels),
                "success_port_channels": success_channels,
            }

        if failed_channels:
            self.log(
                "{0} Failed for following channel(s): {1} ".format(
                    task_name, failed_channels
                )
            )
            msg["{0} Failed for following port channel(s)".format(task_name)] = {
                "failed_count": len(failed_channels),
                "failed_port_channels": failed_channels,
            }

        self.msg = msg
        if success_channels and failed_channels:
            self.set_operation_result("failed", True, self.msg, "ERROR")
        elif success_channels:
            self.set_operation_result("success", True, self.msg, "INFO")
        elif failed_channels:
            self.set_operation_result("failed", True, self.msg, "ERROR")
        else:
            self.set_operation_result("ok", False, self.msg, "INFO")

        return self

    def process_delete_vlans_and_ssids_mapped_to_vlans(
        self, delete_vlans_and_ssids_mapped_to_vlans_params
    ):
        """
        Processes the deletion of VLANs and their mapped SSIDs.
        Args:
            delete_vlans_and_ssids_mapped_to_vlans_params (dict): Parameters for deleting VLANs and mapped SSIDs.
        Returns:
            dict: The status of the deletion task.
        Description:
            This method handles the task of deleting specified VLANs and the SSIDs mapped to them. It constructs
            a message indicating which VLANs and SSIDs have been successfully processed. It then initiates the
            deletion task and retrieves the task's status.
        """
        self.log(
            "Processing DELETE - VLANs and SSIDs operation with parameters: {0}".format(
                delete_vlans_and_ssids_mapped_to_vlans_params
            ),
            "DEBUG",
        )

        msg = {}
        task_name = "Delete VLAN(s) and SSID(s) Mapped to VLAN(s) Task"

        delete_vlans_and_ssids_mapped_to_vlans = self.have.get(
            "delete_vlans_and_ssids_mapped_to_vlans"
        )

        if delete_vlans_and_ssids_mapped_to_vlans:
            self.log("Generated msg for DELETE operation for VLANs and SSIDs.", "DEBUG")
            msg["{0} Succeeded for following VLAN(s) and SSID(s)".format(task_name)] = {
                vlan: [ssid["name"] for ssid in ssids["ssidDetails"]]
                for vlan, ssids in delete_vlans_and_ssids_mapped_to_vlans.items()
            }
            self.log("Constructed deletion success message: {}".format(msg), "DEBUG")

        task_id = self.create_update_remove_vlans_and_ssids_mapped_to_vlans(
            delete_vlans_and_ssids_mapped_to_vlans_params
        )
        return self.get_task_status_from_tasks_by_id(task_id, task_name, msg)

    def verify_delete_vlans_and_ssids_mapped_to_vlans_requirement(
        self, fabric_name, fabric_id, wireless_ssids_details
    ):
        """
        Verifies which VLANs and SSIDs should be deleted based on user input.
        Args:
            fabric_id: The identifier for the fabric from which VLANs and SSIDs are retrieved.
            wireless_ssids_details: A list of dictionaries indicating which VLANs and SSIDs should be deleted.
        Returns:
            A tuple containing:
            - A dictionary of VLANs and SSIDs to be deleted.
            - An updated list of VLANs and their SSID details after deletions.
        """
        self.log(
            "Starting verification for VLAN and SSID deletions for fabric: {0} fabric_id: {1}".format(
                fabric_name, fabric_id
            ),
            "DEBUG",
        )
        # Retrieve existing VLANs and SSIDs mapped to VLANs from the fabric site.
        existing_vlans_and_ssids_mapped_to_vlans = (
            self.get_vlans_and_ssids_mapped_to_vlans(fabric_id)
        )
        self.log(
            "Retrieved existing VLANs and SSIDs: {0}".format(
                existing_vlans_and_ssids_mapped_to_vlans
            ),
            "DEBUG",
        )

        if not existing_vlans_and_ssids_mapped_to_vlans:
            self.log(
                "No existing VLANs and SSIDs mapped to VLANs found. Hence delete operation is not required.",
                "INFO",
            )
            return {}, []

        # Create a copy of the existing details to be modified.
        updated_vlans_and_ssids = [
            vlan.copy() for vlan in existing_vlans_and_ssids_mapped_to_vlans
        ]
        self.log(
            "Initial copy of existing VLANs and SSIDs to be modified: {0}".format(
                updated_vlans_and_ssids
            ),
            "DEBUG",
        )

        # Initialize dictionary for VLANs/SSIDs that need to be deleted.
        delete_vlans_ssids_mapped_to_vlans = {}

        # If no wireless_ssids_details are provided, mark all for deletion
        if not wireless_ssids_details:
            self.log(
                "No specific wireless SSID details provided. Preparing to delete all existing VLANs and SSIDs.",
                "INFO",
            )
            for vlan in existing_vlans_and_ssids_mapped_to_vlans:
                vlan_name = vlan["vlanName"]
                delete_vlans_ssids_mapped_to_vlans[vlan_name] = vlan

            updated_vlans_and_ssids = []
            self.log(
                "All existing VLANs and SSIDs are marked for deletion: {0}".format(
                    delete_vlans_ssids_mapped_to_vlans
                ),
                "DEBUG",
            )
            return delete_vlans_ssids_mapped_to_vlans, updated_vlans_and_ssids

        # Create a dictionary for quick lookup of existing VLANs and their SSIDs.
        existing_vlans_dict = {
            vlan["vlanName"]: vlan for vlan in existing_vlans_and_ssids_mapped_to_vlans
        }
        self.log(
            "Existing VLANs dictionary for lookup: {0}".format(existing_vlans_dict),
            "DEBUG",
        )

        # Iterate through the provided SSID details to identify deletions.
        for ssid_detail in wireless_ssids_details:
            vlan_name = ssid_detail["vlan_name"]
            ssid_details = ssid_detail.get("ssid_details", [])

            if vlan_name in existing_vlans_dict:
                if not ssid_details:
                    # No specific SSID details provided, remove the entire VLAN
                    self.log("Marked VLAN for deletion: {0}".format(vlan_name), "INFO")
                    delete_vlans_ssids_mapped_to_vlans[vlan_name] = existing_vlans_dict[
                        vlan_name
                    ]
                    updated_vlans_and_ssids = [
                        vlan
                        for vlan in updated_vlans_and_ssids
                        if vlan["vlanName"] != vlan_name
                    ]
                else:
                    existing_ssids = existing_vlans_dict[vlan_name]["ssidDetails"]
                    existing_ssids_dict = {
                        ssid["name"]: ssid for ssid in existing_ssids
                    }
                    self.log(
                        "Existing SSIDs for VLAN {0}: {1}".format(
                            vlan_name, existing_ssids_dict
                        ),
                        "DEBUG",
                    )

                    for ssid in ssid_details:
                        ssid_name = ssid["ssid_name"]

                        if ssid_name in existing_ssids_dict:
                            # SSID exists and needs to be deleted
                            if vlan_name not in delete_vlans_ssids_mapped_to_vlans:
                                delete_vlans_ssids_mapped_to_vlans[vlan_name] = {
                                    "vlanName": vlan_name,
                                    "ssidDetails": [],
                                }
                            delete_vlans_ssids_mapped_to_vlans[vlan_name][
                                "ssidDetails"
                            ].append({"name": ssid_name})
                            self.log(
                                "Marked SSID for deletion: {0} under VLAN: {1}".format(
                                    ssid_name, vlan_name
                                ),
                                "INFO",
                            )

                            # Remove SSID from the updated existing details
                            updated_vlans_and_ssids = [
                                (
                                    {
                                        "vlanName": vlan["vlanName"],
                                        "ssidDetails": [
                                            s
                                            for s in vlan["ssidDetails"]
                                            if s["name"] != ssid_name
                                        ],
                                    }
                                    if vlan["vlanName"] == vlan_name
                                    else vlan
                                )
                                for vlan in updated_vlans_and_ssids
                            ]

        self.log(
            "delete_vlans_ssids_mapped_to_vlans: {0}".format(
                delete_vlans_ssids_mapped_to_vlans
            ),
            "INFO",
        )
        self.log("updated_vlans_and_ssids: {0}".format(updated_vlans_and_ssids), "INFO")

        return delete_vlans_ssids_mapped_to_vlans, updated_vlans_and_ssids

    def process_final_result(self, final_status_list):
        """
        Processes a list of final statuses and returns a tuple indicating the result and a boolean flag.
        Args:
            final_status_list (list): List of status strings to process.
        Returns:
            tuple: A tuple containing a status string ("ok" or "success") and a boolean flag (False if all statuses are "ok", True otherwise).
        """
        status_set = set(final_status_list)

        if status_set == {"ok"}:
            return "ok", False
        else:
            return "success", True

    def verify_port_assignments_add_operation(self, add_port_assignments_params):
        """
        Verifies the success of ADD Port Assignments operation.
        Args:
            add_port_assignments_params (dict): The parameters for the add port assignments operation.
        """
        get_port_assignments_params = self.have.get("get_port_assignments_params")
        port_assignments = self.get_port_assignments(get_port_assignments_params)

        self.log("Desired State: {0}".format(str(add_port_assignments_params)), "INFO")
        self.log(
            "State after performing ADD Port Assignments operation: {0}".format(
                str(port_assignments)
            ),
            "INFO",
        )

        current_interface_names = [
            port.get("interfaceName") for port in port_assignments
        ]
        add_interface_names = [
            param.get("interfaceName")
            for param in add_port_assignments_params["payload"]
        ]

        # Check if all add_interface_names are in current_interface_names
        if all(
            interface in current_interface_names for interface in add_interface_names
        ):
            self.log(
                "Verified the success of ADD Port Assignments operation for interfaceName(s) {0}.".format(
                    ", ".join(add_interface_names)
                ),
                "INFO",
            )
        else:
            self.log(
                "The ADD Port Assignments operation may not have been successful "
                "since the port assignments do not exist in the Cisco Catalyst Center.",
                "WARNING",
            )

    def verify_port_assignments_update_operation(self, update_port_assignments_params):
        """
        Verifies the success of UPDATE Port Assignments operation.
        Args:
            update_port_assignments_params (dict): The parameters for the update port assignments operation.
        """
        get_port_assignments_params = self.have.get("get_port_assignments_params")
        port_assignments = self.get_port_assignments(get_port_assignments_params)

        self.log(
            "Desired State: {0}".format(str(update_port_assignments_params)), "INFO"
        )
        self.log(
            "State after performing UPDATE Port Assignments operation: {0}".format(
                str(port_assignments)
            ),
            "INFO",
        )

        mismatched_interfaces = []

        # Compare the update_port_assignments_params with the current port_assignments
        for update_param in update_port_assignments_params["payload"]:
            interface_id = update_param.get("id")
            matching_port = next(
                (port for port in port_assignments if port.get("id") == interface_id),
                None,
            )

            if matching_port:
                for key, value in update_param.items():
                    if (
                        key not in ["fabricId", "networkDeviceId"]
                        and matching_port.get(key) != value
                    ):
                        mismatched_interfaces.append(update_param.get("interfaceName"))
                        break

        # Log the results
        if not mismatched_interfaces:
            self.log(
                "Verified the success of UPDATE Port Assignments operation for interfaceName(s) {0}.".format(
                    ", ".join(
                        [
                            param.get("interfaceName")
                            for param in update_port_assignments_params["payload"]
                        ]
                    )
                ),
                "INFO",
            )
        else:
            self.log(
                "The UPDATE Port Assignments operation may not have been successful "
                "since the following interface assignments do not match: {0}.".format(
                    ", ".join(mismatched_interfaces)
                ),
                "WARNING",
            )

    def verify_port_assignments_delete_operation(self, delete_port_assignments_params):
        """
        Verifies the deletion of port assignments.
        Args:
            delete_port_assignments_params (dict): Parameters for deleting port assignments.
        Returns:
            None
        """
        interfaces_still_exist = []

        for (
            index,
            delete_port_assignment_data,
        ) in delete_port_assignments_params.items():
            self.log(
                "Processing parameters at - index {0}: {1}".format(
                    index, delete_port_assignment_data
                ),
                "DEBUG",
            )
            delete_required = delete_port_assignment_data.get("delete_required")
            delete_port_assignment_params = delete_port_assignment_data.get(
                "delete_port_assignment_params"
            )
            interfaces_list = delete_port_assignment_data.get("interfaces_list", [])

            if delete_required:
                port_assignments = self.get_port_assignments(
                    delete_port_assignment_params
                )

                if port_assignments:
                    existing_interfaces = [
                        port.get("interfaceName")
                        for port in port_assignments
                        if port.get("interfaceName") in interfaces_list
                    ]
                    interfaces_still_exist.extend(existing_interfaces)
                    self.log(
                        "The DELETE Port Assignments operation may not have been successful "
                        "since the following interface assignments still exist: {0}.".format(
                            ", ".join(existing_interfaces)
                        ),
                        "WARNING",
                    )
                else:
                    self.log(
                        "Verified the success of DELETE Port Assignments operation for interfaceName(s) {0}.".format(
                            ", ".join(interfaces_list)
                        ),
                        "INFO",
                    )

        if interfaces_still_exist:
            self.log(
                "The following interfaceName(s) were not deleted: {0}.".format(
                    ", ".join(interfaces_still_exist)
                ),
                "ERROR",
            )
        else:
            self.log(
                "All specified port assignments were successfully deleted.", "INFO"
            )

    def verify_port_channels_add_operation(self, add_port_channels_params):
        """
        Verifies the success of ADD Port Channels operation.
        Args:
            add_port_channels_params (dict): The parameters for the add port channels operation.
        """
        get_port_channels_params = self.have.get("get_port_channels_params")
        existing_port_channels = self.get_port_channels(get_port_channels_params)

        # Log the fetched port channels
        self.log(
            "Existing Port Channels after task completion: {0}".format(
                existing_port_channels
            ),
            "DEBUG",
        )
        self.log("Desired State: {0}".format(add_port_channels_params), "INFO")

        if existing_port_channels:
            # Compare interface names and collect created port channel names
            port_channels_names = []
            for requested_channel in add_port_channels_params.get("payload"):
                requested_interface_names = requested_channel.get("interfaceNames")
                for existing_channel in existing_port_channels:
                    if set(requested_interface_names) == set(
                        existing_channel.get("interfaceNames")
                    ):
                        port_channels_names.append(
                            existing_channel.get("portChannelName")
                        )

            # Log the result of verification
            if port_channels_names:
                self.log(
                    "Verified the success of ADD Port Channels operation for portChannelName(s) {0}.".format(
                        ", ".join(port_channels_names)
                    ),
                    "INFO",
                )
            else:
                self.log(
                    "The ADD Port Channels operation may not have been successful "
                    "since the port channels do not exist in the Cisco Catalyst Center.",
                    "WARNING",
                )
        else:
            self.log(
                "The ADD Port Channels operation may not have been successful "
                "since no port channels were found in the Cisco Catalyst Center.",
                "WARNING",
            )

    def verify_port_channels_update_operation(self, update_port_channels_params):
        """
        Verifies the success of UPDATE Port Channels operation.
        Args:
            update_port_channels_params (dict): The parameters for the update port channels operation.
        """
        get_port_channels_params = self.have.get("get_port_channels_params")
        port_channels = self.get_port_channels(get_port_channels_params)

        self.log("Desired State: {0}".format(str(update_port_channels_params)), "INFO")
        self.log(
            "State after performing UPDATE Port Channels operation: {0}".format(
                str(port_channels)
            ),
            "INFO",
        )

        mismatched_channels = []

        # Compare the update_port_channels_params with the current port_channels
        for update_param in update_port_channels_params["payload"]:
            port_channel_name = update_param.get("portChannelName")
            matching_channel = next(
                (
                    channel
                    for channel in port_channels
                    if channel.get("portChannelName") == port_channel_name
                ),
                None,
            )

            if matching_channel:
                for key, value in update_param.items():
                    if (
                        key not in ["fabricId", "networkDeviceId"]
                        and matching_channel.get(key) != value
                    ):
                        mismatched_channels.append(port_channel_name)
                        break

        # Log the results
        if not mismatched_channels:
            self.log(
                "Verified the success of UPDATE Port Channels operation for portChannelName(s) {0}.".format(
                    ", ".join(
                        [
                            param.get("portChannelName")
                            for param in update_port_channels_params["payload"]
                        ]
                    )
                ),
                "INFO",
            )
        else:
            self.log(
                "The UPDATE Port Channels operation may not have been successful "
                "since the following port channels do not match: {0}.".format(
                    ", ".join(mismatched_channels)
                ),
                "WARNING",
            )

    def verify_port_channels_delete_operation(self, delete_port_channels_params):
        """
        Verifies the deletion of port channels.
        Args:
            delete_port_channels_params (dict): Parameters for deleting port channels.
        Returns:
            None
        """
        channels_still_exist = []

        for index, delete_port_channel_data in delete_port_channels_params.items():
            self.log(
                "Processing parameters at - index {0}: {1}".format(
                    index, delete_port_channel_data
                ),
                "DEBUG",
            )
            delete_required = delete_port_channel_data.get("delete_required")
            delete_port_channel_params = delete_port_channel_data.get(
                "delete_port_channel_params"
            )
            channel_list = delete_port_channel_data.get("channel_list", [])

            if delete_required:
                port_channels = self.get_port_channels(delete_port_channel_params)

                if port_channels:
                    existing_channels = [
                        channel.get("portChannelName")
                        for channel in port_channels
                        if channel.get("portChannelName") in channel_list
                    ]
                    channels_still_exist.extend(existing_channels)
                    self.log(
                        "The DELETE Port Channels operation may not have been successful "
                        "since the following port channels still exist: {0}.".format(
                            ", ".join(existing_channels)
                        ),
                        "WARNING",
                    )
                else:
                    self.log(
                        "Verified the success of DELETE Port Channels operation for portChannelName(s) {0}.".format(
                            ", ".join(channel_list)
                        ),
                        "INFO",
                    )

        if channels_still_exist:
            self.log(
                "The following portChannelName(s) were not deleted: {0}.".format(
                    ", ".join(channels_still_exist)
                ),
                "ERROR",
            )
        else:
            self.log("All specified port channels were successfully deleted.", "INFO")

    def verify_vlans_and_ssids_mapped_to_vlans_create_update_operation(self):
        """
        Verifies the success of creating and updating VLANs and SSIDs mapped to VLANs.
        This method checks the current state of VLANs and SSIDs against the expected create and update
        operations to ensure they have been performed successfully.
        """
        # Retrieve expected create and update mappings

        create_vlans_and_ssids_mapped_to_vlans = self.have.get(
            "create_vlans_and_ssids_mapped_to_vlans", {}
        )
        update_vlans_and_ssids_mapped_to_vlans = self.have.get(
            "update_vlans_and_ssids_mapped_to_vlans", {}
        )

        # Get the current state of VLANs and SSIDs
        fabric_name = self.have.get("fabric_site_name_hierarchy")
        fabric_id = self.have.get("fabric_id")
        current_vlans_and_ssids_mapped_to_vlans = (
            self.get_vlans_and_ssids_mapped_to_vlans(fabric_id)
        )
        self.log(
            "Verifying operations for fabric: {0} fabric_id: {1}".format(
                fabric_name, fabric_id
            ),
            "INFO",
        )

        self.log(
            "Desired Create State: {}".format(create_vlans_and_ssids_mapped_to_vlans),
            "INFO",
        )
        self.log(
            "Desired Update State: {}".format(update_vlans_and_ssids_mapped_to_vlans),
            "INFO",
        )
        self.log(
            "Current State after operations: {}".format(
                current_vlans_and_ssids_mapped_to_vlans
            ),
            "INFO",
        )

        mismatched_vlans_create = {}
        mismatched_vlans_update = {}

        # Verify creations
        if create_vlans_and_ssids_mapped_to_vlans:
            for vlan, expected_ssids in create_vlans_and_ssids_mapped_to_vlans.items():
                actual_vlan = next(
                    (
                        item
                        for item in current_vlans_and_ssids_mapped_to_vlans
                        if item["vlanName"] == vlan
                    ),
                    None,
                )
                if not actual_vlan:
                    mismatched_vlans_create[vlan] = {"ssid_details": expected_ssids}
                else:
                    actual_ssid_names = {
                        s["name"]: s for s in actual_vlan["ssidDetails"]
                    }
                    for ssid in expected_ssids:
                        if ssid["ssid_name"] not in actual_ssid_names:
                            mismatched_vlans_create.setdefault(
                                vlan, {"ssid_details": []}
                            )["ssid_details"].append(
                                {
                                    "name": ssid["ssid_name"],
                                    "securityGroupTag": ssid.get("security_group_name"),
                                }
                            )
            # Log the results
            if not mismatched_vlans_create:
                self.log(
                    "Successfully verified the creation of VLANs and SSIDs mapped to VLANs operation: {0}".format(
                        create_vlans_and_ssids_mapped_to_vlans
                    ),
                    "INFO",
                )
            else:
                self.log(
                    "The ADD VLANs and SSIDs mapped to VLANs operation may not have been successful "
                    "since the following mismatches were found: {0}".format(
                        mismatched_vlans_create
                    ),
                    "WARNING",
                )

        # Verify updates
        if update_vlans_and_ssids_mapped_to_vlans:
            for vlan, expected_ssids in update_vlans_and_ssids_mapped_to_vlans.items():
                actual_vlan = next(
                    (
                        item
                        for item in current_vlans_and_ssids_mapped_to_vlans
                        if item["vlanName"] == vlan
                    ),
                    None,
                )
                if not actual_vlan:
                    mismatched_vlans_update[vlan] = {"ssid_details": expected_ssids}
                else:
                    actual_ssid_names = {
                        s["name"]: s for s in actual_vlan["ssidDetails"]
                    }
                    for ssid in expected_ssids:
                        if ssid["ssid_name"] not in actual_ssid_names:
                            mismatched_vlans_update.setdefault(
                                vlan, {"ssid_details": []}
                            )["ssid_details"].append(
                                {
                                    "name": ssid["ssid_name"],
                                    "securityGroupTag": ssid.get("security_group_name"),
                                }
                            )

            if not mismatched_vlans_update:
                self.log(
                    "Successfully verified the update of VLANs and SSIDs mapped to VLANs operation: {0}".format(
                        update_vlans_and_ssids_mapped_to_vlans
                    ),
                    "INFO",
                )
            else:
                self.log(
                    "The UPDATE VLANs and SSIDs mapped to VLANs operation may not have been successful "
                    "since the following mismatches were found: {0}".format(
                        mismatched_vlans_update
                    ),
                    "WARNING",
                )

    def verify_vlans_and_ssids_mapped_to_vlans_delete_operation(self):
        """
        Verifies the deletion of VLANs and SSIDs mapped to VLANs.
        This method checks that the specified VLANs and their associated SSIDs have been deleted
        from the system. It logs the results of the verification process.
        """
        # Retrieve expected deletions
        delete_vlans_and_ssids_mapped_to_vlans = self.have.get(
            "delete_vlans_and_ssids_mapped_to_vlans", {}
        )

        # Get the current state of VLANs and SSIDs
        fabric_id = self.have.get("fabric_id")
        current_vlans_and_ssids_mapped_to_vlans = (
            self.get_vlans_and_ssids_mapped_to_vlans(fabric_id)
        )

        self.log(
            "Expected Deletions: {}".format(delete_vlans_and_ssids_mapped_to_vlans),
            "INFO",
        )
        self.log(
            "Current State after deletions: {}".format(
                current_vlans_and_ssids_mapped_to_vlans
            ),
            "INFO",
        )

        mismatched_vlans_delete = {}

        # Verify deletions
        for vlan, expected_ssid_info in delete_vlans_and_ssids_mapped_to_vlans.items():
            actual_vlan = next(
                (
                    item
                    for item in current_vlans_and_ssids_mapped_to_vlans
                    if item["vlanName"] == vlan
                ),
                None,
            )

            if actual_vlan:
                # VLAN still exists, so check SSIDs
                actual_ssid_names = {s["name"]: s for s in actual_vlan["ssidDetails"]}
                for ssid in expected_ssid_info["ssidDetails"]:
                    if ssid["name"] in actual_ssid_names:
                        mismatched_vlans_delete.setdefault(vlan, {"ssid_details": []})[
                            "ssid_details"
                        ].append(
                            {
                                "name": ssid["name"],
                                "securityGroupTag": ssid.get("securityGroupTag"),
                            }
                        )

        # Log the results
        if not mismatched_vlans_delete:
            self.log(
                "Successfully verified the deletion of VLANs and SSIDs mapped to VLANs operation.",
                "INFO",
            )
        else:
            self.log(
                "The DELETE VLANs and SSIDs mapped to VLANs operation may not have been successful "
                "since the following mismatches were found: {}".format(
                    mismatched_vlans_delete
                ),
                "WARNING",
            )

    def get_have(self, config, state):
        """
        Gathers the current state of the network device and fabric based on the provided configuration and state.
        Args:
            config (dict): The configuration details containing IP address, hostname, port assignments, and port channels.
            state (str): The desired state of the configuration (e.g., "merged", "deleted").
        Returns:
            self: Returns the instance with the updated "have" attribute containing the current state.
        Description:
            This method validates the parameters and retrieves the network fabric ID and device instance ID map.
            It constructs the current state ("have") based on the provided configuration and desired state.
            For the "merged" state, it compares existing and requested port assignments and channels to determine
            which ones need to be created, updated, or no updates are needed. For the "deleted" state, it verifies
            the requirements for deleting port assignments and channels. The method logs the current state and
            returns the instance.
        """
        # Validate the provided configuration parameters
        self.validate_params(config, state)

        port_assignment_details = config.get("port_assignments")
        port_channel_details = config.get("port_channels")
        wireless_ssids_details = config.get("wireless_ssids")
        fabric_site_name_hierarchy = config.get("fabric_site_name_hierarchy")
        ip_address = [config.get("ip_address")]
        hostname = config.get("hostname")

        fabric_id = self.get_fabric_id(fabric_site_name_hierarchy)
        have = {
            "fabric_id": fabric_id,
            "fabric_site_name_hierarchy": fabric_site_name_hierarchy,
        }

        def update_network_details():
            # nonlocal ip_address
            mgmt_ip_to_instance_id_map = self.get_network_device_id(
                ip_address[0], hostname
            )
            network_device_id = list(mgmt_ip_to_instance_id_map.values())[0]
            ip_address[0] = list(mgmt_ip_to_instance_id_map.keys())[0]
            self.validate_device_in_fabric(ip_address[0])
            have.update(
                {
                    "mgmt_ip_to_instance_id_map": mgmt_ip_to_instance_id_map,
                    "ip_address": ip_address[0],
                    "network_device_id": network_device_id,
                    "get_port_assignments_params": self.get_port_assignments_params(
                        network_device_id, fabric_id
                    ),
                    "get_port_channels_params": self.get_port_channels_params(
                        network_device_id, fabric_id
                    ),
                }
            )

        if port_assignment_details or port_channel_details:
            update_network_details()

        if state == "merged":
            if port_assignment_details:
                # Compare and categorize port assignments
                (
                    create_port_assignments,
                    update_port_assignments,
                    no_update_port_assignments,
                ) = self.compare_port_assignments(
                    have["get_port_assignments_params"], port_assignment_details
                )
                have["create_port_assignments"] = create_port_assignments
                have["update_port_assignments"] = update_port_assignments
                have["no_update_port_assignments"] = no_update_port_assignments

            if port_channel_details:
                # Compare and categorize port channels
                (
                    create_port_channels,
                    update_port_channels,
                    no_update_port_channels,
                ) = self.compare_port_channels(
                    have["get_port_channels_params"], port_channel_details
                )
                have["create_port_channels"] = create_port_channels
                have["update_port_channels"] = update_port_channels
                have["no_update_port_channels"] = no_update_port_channels

            if wireless_ssids_details:
                (
                    create_vlans_and_ssids_mapped_to_vlans,
                    update_vlans_and_ssids_mapped_to_vlans,
                    no_update_vlans_and_ssids_mapped_to_vlans,
                    updated_vlans_and_ssids,
                ) = self.compare_vlans_and_ssids_mapped_to_vlans(
                    fabric_site_name_hierarchy, fabric_id, wireless_ssids_details
                )
                if (
                    create_vlans_and_ssids_mapped_to_vlans
                    or update_vlans_and_ssids_mapped_to_vlans
                ):
                    have["create_update_vlans_and_ssids_mapped_to_vlans"] = (
                        updated_vlans_and_ssids
                    )
                    have["create_vlans_and_ssids_mapped_to_vlans"] = (
                        create_vlans_and_ssids_mapped_to_vlans
                    )
                    have["update_vlans_and_ssids_mapped_to_vlans"] = (
                        update_vlans_and_ssids_mapped_to_vlans
                    )
                    have["no_update_vlans_and_ssids_mapped_to_vlans"] = (
                        no_update_vlans_and_ssids_mapped_to_vlans
                    )

        elif state == "deleted":
            if port_assignment_details:
                # Generate and verify parameters for deleting port assignments
                delete_port_assignments_params_list = (
                    self.get_delete_port_assignments_params(
                        port_assignment_details, have["network_device_id"], fabric_id
                    )
                )
                have["delete_port_assignments_details"] = (
                    self.verify_delete_port_assignments_requirement(
                        delete_port_assignments_params_list,
                        have["get_port_assignments_params"],
                    )
                )

            if port_channel_details:
                # Generate and verify parameters for deleting port channels
                have["delete_port_channels_details"] = (
                    self.get_delete_port_channels_params(
                        port_channel_details, have["get_port_channels_params"]
                    )
                )

            if wireless_ssids_details:
                # Generate and verify parameters for deleting
                (
                    delete_vlans_and_ssids_mapped_to_vlans,
                    updated_delete_vlans_ssids_mapped_to_vlans,
                ) = self.verify_delete_vlans_and_ssids_mapped_to_vlans_requirement(
                    fabric_site_name_hierarchy, fabric_id, wireless_ssids_details
                )
                have["delete_vlans_and_ssids_mapped_to_vlans"] = (
                    delete_vlans_and_ssids_mapped_to_vlans
                )
                have["updated_delete_vlans_ssids_mapped_to_vlans"] = (
                    updated_delete_vlans_ssids_mapped_to_vlans
                )

            if (
                not port_assignment_details
                and not port_channel_details
                and not wireless_ssids_details
            ):
                if ip_address or hostname:
                    update_network_details()
                    # Handle case where no specific port assignments details are not provided
                    delete_port_assignments_params_list = (
                        self.get_delete_port_assignments_params(
                            port_assignment_details,
                            have["network_device_id"],
                            fabric_id,
                        )
                    )
                    have["delete_port_assignments_details"] = (
                        self.verify_delete_port_assignments_requirement(
                            delete_port_assignments_params_list,
                            have["get_port_assignments_params"],
                        )
                    )
                    # Handle case where no specific port channels details are not provided
                    have["delete_port_channels_details"] = (
                        self.get_delete_port_channels_params(
                            port_assignment_details, have["get_port_channels_params"]
                        )
                    )

                have["delete_all_vlans_ssids_mapped_to_vlans"] = True
                (
                    delete_vlans_and_ssids_mapped_to_vlans,
                    updated_delete_vlans_ssids_mapped_to_vlans,
                ) = self.verify_delete_vlans_and_ssids_mapped_to_vlans_requirement(
                    fabric_site_name_hierarchy, fabric_id, wireless_ssids_details
                )
                have["delete_vlans_and_ssids_mapped_to_vlans"] = (
                    delete_vlans_and_ssids_mapped_to_vlans
                )
                have["updated_delete_vlans_ssids_mapped_to_vlans"] = (
                    updated_delete_vlans_ssids_mapped_to_vlans
                )

        # Store the constructed current state in the instance attribute
        self.have = have
        self.log("Current State (have): {0}".format(str(self.have)), "INFO")

        return self

    def get_want(self, config, state):
        """
        Creates the desired state parameters for API calls based on the provided configuration and state.
        Args:
            state (str): The desired state of the configuration (e.g., "merged", "deleted").
        Returns:
            self: Returns the instance with the updated "want" attribute containing the desired state.
        Description:
            This method constructs the desired state ("want") based on the provided configuration and desired state.
            For the "merged" state, it prepares parameters for adding or updating port assignments and port channels.
            For the "deleted" state, it prepares parameters for deleting port assignments and port channels. The method
            logs the desired state and returns the instance.
        """
        self.log("Creating Parameters for API Calls with state: {0}".format(state))

        want = {}

        if state == "merged":
            if self.have.get("create_port_assignments"):
                # Set parameters for adding port assignments
                want["add_port_assignments_params"] = (
                    self.get_add_port_assignments_params()
                )
                self.log(
                    "State is merged and Port Assignments need to be created in the Cisco Catalyst Center, "
                    "therefore setting 'add_port_assignments_params' - {0}.".format(
                        want.get("add_port_assignments_params")
                    ),
                    "DEBUG",
                )

            if self.have.get("update_port_assignments"):
                # Set parameters for updating port assignments
                want["update_port_assignments_params"] = (
                    self.get_update_port_assignments_params()
                )
                self.log(
                    "State is merged and Existing Port Assignments in the Cisco Catalyst Center need to be UPDATED."
                    "therefore setting 'update_port_assignments_params' - {0}.".format(
                        want.get("update_port_assignments_params")
                    ),
                    "DEBUG",
                )

            if self.have.get("create_port_channels"):
                # Set parameters for adding port channels
                want["add_port_channels_params"] = self.get_add_port_channels_params()
                self.log(
                    "State is merged and Port Channels need to be created in the Cisco Catalyst Center, "
                    "therefore setting 'add_port_channel_params' - {0}.".format(
                        want.get("add_port_channels_params")
                    ),
                    "DEBUG",
                )

            if self.have.get("update_port_channels"):
                # Set parameters for updating port channels
                want["update_port_channels_params"] = (
                    self.get_update_port_channels_params()
                )
                self.log(
                    "State is merged and Existing Port Channels in the Cisco Catalyst Center need to be UPDATED, "
                    "therefore setting 'update_port_channel_params' - {0}.".format(
                        want.get("update_port_channels_params")
                    ),
                    "DEBUG",
                )

            create_update_vlans_and_ssids_mapped_to_vlans = self.have.get(
                "create_update_vlans_and_ssids_mapped_to_vlans"
            )
            if create_update_vlans_and_ssids_mapped_to_vlans:
                want["create_update_vlans_and_ssids_mapped_to_vlans_params"] = (
                    self.get_create_update_remove_vlans_and_ssids_mapped_to_vlans_params(
                        create_update_vlans_and_ssids_mapped_to_vlans
                    )
                )
                self.log(
                    "State is merged and Existing VLANs and wireless SSIDs mapped to VLANs in the Cisco Catalyst Center need to be MODIFIED, "
                    "therefore setting 'create_update_vlans_and_ssids_mapped_to_vlans_params' - {0}".format(
                        want.get("create_update_vlans_and_ssids_mapped_to_vlans_params")
                    )
                )

        elif state == "deleted":
            delete_port_assignments_details = self.have.get(
                "delete_port_assignments_details"
            )
            if delete_port_assignments_details:
                # Set parameters for deleting port assignments
                want["delete_port_assignments_params"] = delete_port_assignments_details
                self.log(
                    "State is deleted and Port Assignments need to be deleted in the Cisco Catalyst Center, "
                    "therefore setting 'delete_port_assignments_params' - {0}.".format(
                        want.get("delete_port_assignments_params")
                    ),
                    "DEBUG",
                )

            delete_port_channels_details = self.have.get("delete_port_channels_details")
            if delete_port_channels_details:
                # Set parameters for deleting port channels
                want["delete_port_channels_params"] = delete_port_channels_details
                self.log(
                    "State is deleted and Port Channels need to be deleted in the Cisco Catalyst Center, "
                    "therefore setting 'delete_port_channels_params' - {0}.".format(
                        want.get("delete_port_channels_params")
                    ),
                    "DEBUG",
                )

            updated_delete_vlans_ssids_mapped_to_vlans = self.have.get(
                "updated_delete_vlans_ssids_mapped_to_vlans"
            )
            delete_vlans_and_ssids_mapped_to_vlans = self.have.get(
                "delete_vlans_and_ssids_mapped_to_vlans"
            )
            if updated_delete_vlans_ssids_mapped_to_vlans:
                want["delete_vlans_and_ssids_mapped_to_vlans_params"] = (
                    self.get_create_update_remove_vlans_and_ssids_mapped_to_vlans_params(
                        updated_delete_vlans_ssids_mapped_to_vlans
                    )
                )

                self.log(
                    "State is deleted and VLANs and wireless SSIDs mapped to VLANs need to be "
                    "deleted in the Cisco Catalyst Center, therefore setting "
                    "'delete_vlans_and_ssids_mapped_to_vlans_params' - {0}.".format(
                        want.get("delete_vlans_and_ssids_mapped_to_vlans_params")
                    ),
                    "DEBUG",
                )
            # DELETE ALL condition
            elif (
                config.get("wireless_ssids")
                and not updated_delete_vlans_ssids_mapped_to_vlans
            ) or (
                self.have.get("delete_all_vlans_ssids_mapped_to_vlans")
                and delete_vlans_and_ssids_mapped_to_vlans
            ):
                want["delete_vlans_and_ssids_mapped_to_vlans_params"] = (
                    self.get_create_update_remove_vlans_and_ssids_mapped_to_vlans_params(
                        updated_delete_vlans_ssids_mapped_to_vlans
                    )
                )
                self.log(
                    "State is deleted and ALL VLANs and wireless SSIDs mapped to VLANs need to be deleted in the Cisco Catalyst Center, "
                    "therefore setting 'delete_vlans_and_ssids_mapped_to_vlans_params' - []."
                )

        self.want = want
        self.log("Desired State (want): {0}".format(str(self.want)), "INFO")
        self.msg = "Successfully collected all parameters from the playbook for host onboarding operations."
        self.status = "success"
        return self

    def get_diff_merged(self):
        """
        Executes the necessary actions for add/update port assignments and channels based on the merged state.
        Returns:
            self: Returns the instance with the updated operation result and message.
        Description:
            This method determines the required actions for adding or updating port assignments and channels
            based on the desired state ("merged"). It executes the corresponding action functions and checks
            their statuses. If no actions are required, it sets the operation result to "ok" with an appropriate
            message. The method logs relevant information and updates the final message and status based on the
            execution of the actions.
        """
        self.log("Starting 'get_diff_merged' operation.", "INFO")
        result_details = {}

        action_map = {
            "add_port_assignments_params": (
                self.add_port_assignments,
                self.get_add_port_assignments_task_status,
            ),
            "update_port_assignments_params": (
                self.update_port_assignments,
                self.get_update_port_assignments_task_status,
            ),
            "add_port_channels_params": (
                self.add_port_channels,
                self.get_add_port_channels_task_status,
            ),
            "update_port_channels_params": (
                self.update_port_channels,
                self.get_update_port_channels_task_status,
            ),
            "create_update_vlans_and_ssids_mapped_to_vlans_params": (
                self.create_update_remove_vlans_and_ssids_mapped_to_vlans,
                self.get_create_update_vlans_and_ssids_mapped_to_vlans_task_status,
            ),
        }

        # Check if all action_map keys are missing in self.want
        if not any(action_param in self.want for action_param in action_map.keys()):
            self.msg = "Host Onboarding(Add/Update) operation(s) are not required for the provided input parameters in the Cisco Catalyst Center."
            self.set_operation_result("ok", False, self.msg, "INFO")
            return self

        final_status_list = []
        result_details = {}

        for action_param, (action_func, status_func) in action_map.items():
            # Execute the action and check its status
            req_action_param = self.want.get(action_param)
            if req_action_param:
                self.log(
                    "Executing action function: {0} with params: {1}".format(
                        action_func.__name__, req_action_param
                    ),
                    "INFO",
                )
                result_task_id = action_func(req_action_param)
                self.log(
                    "Task Id: {0} returned from the action function: {1}".format(
                        result_task_id, action_func.__name__
                    ),
                    "DEBUG",
                )
                status_func(result_task_id).check_return_status()
                self.log(
                    "Checked return status for Task Id: {0} using status function: {1}".format(
                        result_task_id, status_func.__name__
                    ),
                    "INFO",
                )
                result = self.msg
                result_details.update(result)
                final_status_list.append(self.status)

        final_status, is_changed = self.process_final_result(final_status_list)
        self.msg = result_details
        self.log(
            "Completed 'get_diff_merged' operation with final status: {0}, is_changed: {1}".format(
                final_status, is_changed
            ),
            "INFO",
        )
        self.set_operation_result(final_status, is_changed, self.msg, "INFO")
        return self

    def get_diff_deleted(self):
        """
        Executes the necessary actions for deleting port assignments and channels based on the desired state.
        Returns:
            self: Returns the instance with the updated operation result and message.
        Description:
            This method determines the required actions for deleting port assignments and channels
            based on the desired state ("deleted"). It processes the deletion of port assignments and channels,
            updates the final message based on the execution of the actions, and logs the relevant information.
        """
        self.log("Starting 'get_diff_deleted' operation.", "INFO")

        final_status_list = []
        result_details = {}

        # Process deletion of port assignments if required
        delete_port_assignments_params = self.want.get("delete_port_assignments_params")
        if delete_port_assignments_params:
            self.log("Processing deletion of port assignments.", "INFO")
            self.process_delete_port_assignments(
                delete_port_assignments_params
            ).check_return_status()
            self.log("Processing deletion of port assignments completed.", "INFO")
            result = self.msg
            result_details.update(result)
            final_status_list.append(self.status)

        # Process deletion of port channels if required
        delete_port_channels_params_list = self.want.get("delete_port_channels_params")
        if delete_port_channels_params_list:
            self.log("Processing deletion of port channels.", "INFO")
            self.process_delete_port_channels(
                delete_port_channels_params_list
            ).check_return_status()
            self.log("Processing deletion of port channels completed.", "INFO")
            result = self.msg
            result_details.update(result)
            final_status_list.append(self.status)

        # Process deletion go vlans and ssids mapped to vlans
        delete_vlans_and_ssids_mapped_to_vlans_params = self.want.get(
            "delete_vlans_and_ssids_mapped_to_vlans_params"
        )
        if delete_vlans_and_ssids_mapped_to_vlans_params:
            self.log("Processing deletion of vlans and ssids mapped to vlan.", "INFO")
            self.process_delete_vlans_and_ssids_mapped_to_vlans(
                delete_vlans_and_ssids_mapped_to_vlans_params
            ).check_return_status()
            self.log(
                "Processing deletion of vlans and ssids mapped to vlan completed.",
                "INFO",
            )
            result = self.msg
            result_details.update(result)
            final_status_list.append(self.status)

        self.log("Final Statuses = {0}".format(final_status_list), "DEBUG")

        # Handle the case where no deletions are required
        if not final_status_list:
            self.msg = "No deletions were required for the provided parameters in the Cisco Catalyst Center."
            self.set_operation_result("ok", False, self.msg, "INFO")
            return self

        final_status, is_changed = self.process_final_result(final_status_list)
        self.msg = result_details
        self.log(
            "Completed 'get_diff_deleted' operation with final status: {0}, is_changed: {1}".format(
                final_status, is_changed
            ),
            "INFO",
        )
        self.set_operation_result(final_status, is_changed, self.msg, "INFO")
        return self

    def verify_diff_merged(self):
        """
        Verifies the success of merged operations for port assignments, port channels and wireless SSIDs
        by comparing the current state with the desired state.
        Args:
            None
        Returns:
            self: Returns the instance after performing verification on port assignments and
            port channels.
        """
        self.log("Starting 'verify_diff_merged' operation.", "INFO")

        # Retrieve parameters for add and update operations from the desired state (self.want)
        add_port_assignments_params = self.want.get("add_port_assignments_params")
        update_port_assignments_params = self.want.get("update_port_assignments_params")
        add_port_channels_params = self.want.get("add_port_channels_params")
        update_port_channels_params = self.want.get("update_port_channels_params")
        create_update_vlans_and_ssids_mapped_to_vlans_params = self.want.get(
            "create_update_vlans_and_ssids_mapped_to_vlans_params"
        )

        # Verifying ADD Port Assignments operation
        if add_port_assignments_params:
            self.log("Starting verification of ADD Port Assignments operation.", "INFO")
            self.verify_port_assignments_add_operation(add_port_assignments_params)
            self.log(
                "Completed verification of ADD Port Assignments operation.", "INFO"
            )

        # Verifying UPDATE Port Assignments operation
        if update_port_assignments_params:
            self.log(
                "Starting verification of UPDATE Port Assignments operation.", "INFO"
            )
            self.verify_port_assignments_update_operation(
                update_port_assignments_params
            )
            self.log(
                "Completed verification of UPDATE Port Assignments operation.", "INFO"
            )

        # Verifying ADD Port Channels operation
        if add_port_channels_params:
            self.log("Starting verification of ADD Port Channels operation.", "INFO")
            self.verify_port_channels_add_operation(add_port_channels_params)
            self.log("Completed verification of ADD Port Channels operation.", "INFO")

        # Verifying UPDATE Port Channels operation
        if update_port_channels_params:
            self.log("Starting verification of UPDATE Port Channels operation.", "INFO")
            self.verify_port_channels_update_operation(update_port_channels_params)
            self.log(
                "Completed verification of UPDATE Port Channels operation.", "INFO"
            )

        # Verifying ADD/UPDATE VLANs and SSIDs mapped to VLANs operation
        if create_update_vlans_and_ssids_mapped_to_vlans_params:
            self.log(
                "Starting verification of ADD/UPDATE VLANs and SSIDs mapped to VLANs operation.",
                "INFO",
            )
            self.verify_vlans_and_ssids_mapped_to_vlans_create_update_operation()
            self.log(
                "Completed verification of ADD/UPDATE VLANs and SSIDs mapped to VLANs operation.",
                "INFO",
            )

        self.log("Completed 'verify_diff_merged' operation.", "INFO")
        return self

    def verify_diff_deleted(self):
        """
        Verifies the deletion operations for network configurations.
        Returns:
            self: Returns the instance of the object, allowing for method chaining.
        Description:
            This method checks and verifies deletion operations for port assignments, port channels,
            and VLANs with their mapped SSIDs based on parameters provided in the 'want' attribute.
            It logs the initiation and completion of each verification process, ensuring that all
            necessary deletions are confirmed.
        """
        self.log("Starting 'verify_diff_deleted' operation.", "INFO")

        delete_port_assignments_params = self.want.get("delete_port_assignments_params")
        delete_port_channels_params = self.want.get("delete_port_channels_params")
        delete_vlans_and_ssids_mapped_to_vlans_params = self.want.get(
            "delete_vlans_and_ssids_mapped_to_vlans_params"
        )

        # Verifying DELETE Port Assignments operation
        if delete_port_assignments_params:
            self.log(
                "Starting verification of DELETE Port Assignments operation.", "INFO"
            )
            self.verify_port_assignments_delete_operation(
                delete_port_assignments_params
            )
            self.log(
                "Completed verification of DELETE Port Assignments operation.", "INFO"
            )

        # Verifying DELETE Port Channels operation
        if delete_port_channels_params:
            self.log("Starting verification of DELETE Port Channels operation.", "INFO")
            self.verify_port_channels_delete_operation(delete_port_channels_params)
            self.log(
                "Completed verification of DELETE Port Channels operation.", "INFO"
            )

        # Verifying DELETE VLANs and SSIDs mapped to VLANs operation
        if delete_vlans_and_ssids_mapped_to_vlans_params:
            self.log(
                "Starting verification of DELETE VLANs and SSIDs mapped to VLANs operation.",
                "INFO",
            )
            self.verify_vlans_and_ssids_mapped_to_vlans_delete_operation()
            self.log(
                "Completed verification of DELETE VLANs and SSIDs mapped to VLANs operation.",
                "INFO",
            )

        self.log("Completed 'verify_diff_deleted' operation.", "INFO")
        return self


def main():
    """main entry point for module execution"""
    # Define the specification for the module"s arguments
    element_spec = {
        "dnac_host": {"required": True, "type": "str"},
        "dnac_port": {"type": "str", "default": "443"},
        "dnac_username": {"type": "str", "default": "admin", "aliases": ["user"]},
        "dnac_password": {"type": "str", "no_log": True},
        "dnac_verify": {"type": "bool", "default": "True"},
        "dnac_version": {"type": "str", "default": "2.2.3.3"},
        "dnac_debug": {"type": "bool", "default": False},
        "dnac_log_level": {"type": "str", "default": "WARNING"},
        "dnac_log_file_path": {"type": "str", "default": "dnac.log"},
        "dnac_log_append": {"type": "bool", "default": True},
        "dnac_log": {"type": "bool", "default": False},
        "validate_response_schema": {"type": "bool", "default": True},
        "config_verify": {"type": "bool", "default": False},
        "dnac_api_task_timeout": {"type": "int", "default": 1200},
        "dnac_task_poll_interval": {"type": "int", "default": 2},
        "config": {"required": True, "type": "list", "elements": "dict"},
        "state": {"default": "merged", "choices": ["merged", "deleted"]},
    }

    # Initialize the Ansible module with the provided argument specifications
    module = AnsibleModule(argument_spec=element_spec, supports_check_mode=False)

    # Initialize the NetworkCompliance object with the module
    ccc_sda_host_port_onboarding = SDAHostPortOnboarding(module)

    if (
        ccc_sda_host_port_onboarding.compare_dnac_versions(
            ccc_sda_host_port_onboarding.get_ccc_version(), "2.3.7.6"
        )
        < 0
    ):
        ccc_sda_host_port_onboarding.msg = (
            "The specified version '{0}' does not support the SDA Host Port Onboarding feature. Supported versions start "
            "  from '2.3.7.6' onwards. Version '2.3.7.6' introduces APIs for creating, updating and deleting the "
            "Port Assignments, Port Channels and Wireless SSIDs.".format(
                ccc_sda_host_port_onboarding.get_ccc_version()
            )
        )
        ccc_sda_host_port_onboarding.set_operation_result(
            "failed", False, ccc_sda_host_port_onboarding.msg, "ERROR"
        ).check_return_status()

    # Get the state parameter from the provided parameters
    state = ccc_sda_host_port_onboarding.params.get("state")

    # Check if the state is valid
    if state not in ccc_sda_host_port_onboarding.supported_states:
        ccc_sda_host_port_onboarding.status = "invalid"
        ccc_sda_host_port_onboarding.msg = "State {0} is invalid".format(state)
        ccc_sda_host_port_onboarding.check_return_status()

    # Validate the input parameters and check the return status
    ccc_sda_host_port_onboarding.validate_input().check_return_status()

    # Get the config_verify parameter from the provided parameters
    config_verify = ccc_sda_host_port_onboarding.params.get("config_verify")

    # Iterate over the validated configuration parameters
    for config in ccc_sda_host_port_onboarding.validated_config:
        ccc_sda_host_port_onboarding.reset_values()
        ccc_sda_host_port_onboarding.get_have(config, state).check_return_status()
        ccc_sda_host_port_onboarding.get_want(config, state).check_return_status()
        ccc_sda_host_port_onboarding.get_diff_state_apply[state]().check_return_status()

        if config_verify:
            ccc_sda_host_port_onboarding.verify_diff_state_apply[
                state
            ]().check_return_status()

    module.exit_json(**ccc_sda_host_port_onboarding.result)


if __name__ == "__main__":
    main()<|MERGE_RESOLUTION|>--- conflicted
+++ resolved
@@ -955,13 +955,6 @@
                         "required": False,
                         "options": {
                             "ssid_name": {"type": "str"},
-<<<<<<< HEAD
-                            "security_group_name": {"type": "str"},
-                        },
-                    },
-                },
-            },
-=======
                             "security_group_name": {"type": "str"}
                         }
                     }
@@ -972,7 +965,6 @@
                 "required": False,
                 "default": True
             }
->>>>>>> 15991917
         }
 
         # Validate params
@@ -1040,17 +1032,6 @@
         reachability_status = device_info.get("reachabilityStatus")
         collection_status = device_info.get("collectionStatus")
 
-<<<<<<< HEAD
-        if reachability_status == "Reachable" and collection_status in [
-            "In Progress",
-            "Managed",
-        ]:
-            self.log(
-                "Device: {0} is reachable and has an acceptable collection status.".format(
-                    device_identifier
-                ),
-                "INFO",
-=======
         # Device is not reachable
         if reachability_status != "Reachable":
             self.msg = (
@@ -1070,7 +1051,6 @@
                     device_identifier
                 ),
                 "INFO"
->>>>>>> 15991917
             )
             return True
 
@@ -1881,17 +1861,8 @@
             )
             self.fail_and_exit(self.msg)
 
-<<<<<<< HEAD
-        if port_assignment_details or port_channel_details:
-            self.log(
-                "Port assignment/Port Channel operation requested hence validating IP and Hostname.",
-                "DEBUG",
-            )
-            self.validate_ip_and_hostname(ip_address, hostname)
-=======
         is_port_operation_requested = bool(port_assignment_details or port_channel_details)
         is_delete_all_operation = state == "deleted" and (ip_address or hostname)
->>>>>>> 15991917
 
         if is_port_operation_requested or is_delete_all_operation:
             self.log(
