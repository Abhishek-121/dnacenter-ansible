--- conflicted
+++ resolved
@@ -2,15 +2,8 @@
 - debug: msg="Starting site management test"
 - debug: msg="Role Path {{ role_path }}"
 
-<<<<<<< HEAD
-
-
-- block:
-  - name: Load design_sites from ccc_site_management role and declare dnac vars
-=======
 - block:
   - name: Load vars and declare dnac vars
->>>>>>> 530fc7fa
     include_vars:
       file: "{{ role_path }}/vars/vars_site_management.yml"
       name: vars_map
@@ -25,74 +18,6 @@
         dnac_debug: "{{ dnac_debug }}"
         dnac_log: true
         dnac_log_level: DEBUG
-<<<<<<< HEAD
-
-  - debug:
-      msg: "{{ vars_map.delete_sites }}"
-
-
-#############################################
-#                Clean Up                   #
-#############################################
-
-  - name: Clean up before test
-    cisco.dnac.site_workflow_manager:
-      <<: *dnac_login
-      config_verify: true
-      state: deleted
-      config:
-          - "{{ item }}"
-    loop: "{{ vars_map.delete_sites }}"
-
-#############################################
-#                CREATE SITES               #
-#############################################
-
-  - name: Create sites from design_sites config
-    cisco.dnac.site_workflow_manager:
-      <<: *dnac_login
-      config_verify: true
-      state: merged
-      config:
-          - "{{ item }}"
-    register: result_create_site
-    loop: "{{ vars_map.design_sites }}"
-    tags: merged
-
-  - name: Assert area creation success for each site
-    assert:
-      that:
-        - item.changed == true
-        - item.response.status == "SUCCESS"
-        - "'created successfully' in item.msg"
-    loop: "{{ result_create_site.results }}"
-    when: result_create_site is defined
-
-#############################################
-#                DELETE SITES               #
-#############################################
-
-
-  - name: Delete sites from design_sites config
-    cisco.dnac.site_workflow_manager:
-      <<: *dnac_login
-      config_verify: true
-      state: deleted
-      config:
-          - "{{ item }}"
-    register: result_delete_site
-    loop: "{{ vars_map.delete_sites }}"
-    tags: deleted
-
-  - name: Assert deletion of area success for each site
-    assert:
-      that:
-        - item.changed == true
-        - item.response.status == "SUCCESS"
-        - "'deleted successfully' in item.response"
-    loop: "{{ result_delete_site.results }}"
-    when: result_delete_site is defined
-=======
         config_verify: true
 
   # - debug:
@@ -193,5 +118,4 @@
 #         - item.changed == true
 #         - "'deleted successfully' in item.response"
 #     loop: "{{ result_delete_site.results }}"
-#     when: result_delete_site is defined
->>>>>>> 530fc7fa
+#     when: result_delete_site is defined