--- conflicted
+++ resolved
@@ -220,11 +220,7 @@
                 dnac_host="1.1.1.1",
                 dnac_username="dummy",
                 dnac_password="dummy",
-<<<<<<< HEAD
-                dnac_version="2.3.7.6",
-=======
-                dnac_version="2.3.7.9",
->>>>>>> 825963e0
+                dnac_version="2.3.7.9",
                 dnac_log=True,
                 state="merged",
                 config=self.playbook_config_user
@@ -248,11 +244,7 @@
                 dnac_host="1.1.1.1",
                 dnac_username="dummy",
                 dnac_password="dummy",
-<<<<<<< HEAD
-                dnac_version="2.3.7.6",
-=======
-                dnac_version="2.3.7.9",
->>>>>>> 825963e0
+                dnac_version="2.3.7.9",
                 dnac_log=True,
                 state="merged",
                 config=self.playbook_config_user
@@ -276,11 +268,7 @@
                 dnac_host="1.1.1.1",
                 dnac_username="dummy",
                 dnac_password="dummy",
-<<<<<<< HEAD
-                dnac_version="2.3.7.6",
-=======
-                dnac_version="2.3.7.9",
->>>>>>> 825963e0
+                dnac_version="2.3.7.9",
                 dnac_log=True,
                 state="merged",
                 config=self.playbook_config_user
@@ -304,11 +292,7 @@
                 dnac_host="1.1.1.1",
                 dnac_username="dummy",
                 dnac_password="dummy",
-<<<<<<< HEAD
-                dnac_version="2.3.7.6",
-=======
-                dnac_version="2.3.7.9",
->>>>>>> 825963e0
+                dnac_version="2.3.7.9",
                 dnac_log=True,
                 state="deleted",
                 config=self.playbook_config_delete_existing_user
@@ -332,11 +316,7 @@
                 dnac_host="1.1.1.1",
                 dnac_username="dummy",
                 dnac_password="dummy",
-<<<<<<< HEAD
-                dnac_version="2.3.7.6",
-=======
-                dnac_version="2.3.7.9",
->>>>>>> 825963e0
+                dnac_version="2.3.7.9",
                 dnac_log=True,
                 state="deleted",
                 config=self.playbook_config_user
@@ -360,11 +340,7 @@
                 dnac_host="1.1.1.1",
                 dnac_username="dummy",
                 dnac_password="dummy",
-<<<<<<< HEAD
-                dnac_version="2.3.7.6",
-=======
-                dnac_version="2.3.7.9",
->>>>>>> 825963e0
+                dnac_version="2.3.7.9",
                 dnac_log=True,
                 state="merged",
                 config=self.playbook_config_invalid_param_mandatory_field_not_present
@@ -388,11 +364,7 @@
                 dnac_host="1.1.1.1",
                 dnac_username="dummy",
                 dnac_password="dummy",
-<<<<<<< HEAD
-                dnac_version="2.3.7.6",
-=======
-                dnac_version="2.3.7.9",
->>>>>>> 825963e0
+                dnac_version="2.3.7.9",
                 dnac_log=True,
                 state="merged",
                 config=self.playbook_config_invalid_param_username_email_not_present
@@ -417,11 +389,7 @@
                 dnac_host="1.1.1.1",
                 dnac_username="dummy",
                 dnac_password="dummy",
-<<<<<<< HEAD
-                dnac_version="2.3.7.6",
-=======
-                dnac_version="2.3.7.9",
->>>>>>> 825963e0
+                dnac_version="2.3.7.9",
                 dnac_log=True,
                 state="merged",
                 config=self.playbook_config_invalid_param_username_not_correct_formate
@@ -451,11 +419,7 @@
                 dnac_host="1.1.1.1",
                 dnac_username="dummy",
                 dnac_password="dummy",
-<<<<<<< HEAD
-                dnac_version="2.3.7.6",
-=======
-                dnac_version="2.3.7.9",
->>>>>>> 825963e0
+                dnac_version="2.3.7.9",
                 dnac_log=True,
                 state="merged",
                 config=self.playbook_config_invalid_param_user_rolelist_not_type_list
@@ -479,11 +443,7 @@
                 dnac_host="1.1.1.1",
                 dnac_username="dummy",
                 dnac_password="dummy",
-<<<<<<< HEAD
-                dnac_version="2.3.7.6",
-=======
-                dnac_version="2.3.7.9",
->>>>>>> 825963e0
+                dnac_version="2.3.7.9",
                 dnac_log=True,
                 state="merged",
                 config=self.playbook_config_user_invalid_param_rolelist_not_found
@@ -507,11 +467,7 @@
                 dnac_host="1.1.1.1",
                 dnac_username="dummy",
                 dnac_password="dummy",
-<<<<<<< HEAD
-                dnac_version="2.3.7.6",
-=======
-                dnac_version="2.3.7.9",
->>>>>>> 825963e0
+                dnac_version="2.3.7.9",
                 dnac_log=True,
                 state="merged",
                 config=self.playbook_config_user_invalid_param_rolelist_not_found
@@ -535,11 +491,7 @@
                 dnac_host="1.1.1.1",
                 dnac_username="dummy",
                 dnac_password="dummy",
-<<<<<<< HEAD
-                dnac_version="2.3.7.6",
-=======
-                dnac_version="2.3.7.9",
->>>>>>> 825963e0
+                dnac_version="2.3.7.9",
                 dnac_log=True,
                 state="merged",
                 config=self.playbook_config_role
@@ -563,11 +515,7 @@
                 dnac_host="1.1.1.1",
                 dnac_username="dummy",
                 dnac_password="dummy",
-<<<<<<< HEAD
-                dnac_version="2.3.7.6",
-=======
-                dnac_version="2.3.7.9",
->>>>>>> 825963e0
+                dnac_version="2.3.7.9",
                 dnac_log=True,
                 state="merged",
                 config=self.playbook_config_1_role
@@ -591,11 +539,7 @@
                 dnac_host="1.1.1.1",
                 dnac_username="dummy",
                 dnac_password="dummy",
-<<<<<<< HEAD
-                dnac_version="2.3.7.6",
-=======
-                dnac_version="2.3.7.9",
->>>>>>> 825963e0
+                dnac_version="2.3.7.9",
                 dnac_log=True,
                 state="merged",
                 config=self.playbook_config_role
@@ -619,11 +563,7 @@
                 dnac_host="1.1.1.1",
                 dnac_username="dummy",
                 dnac_password="dummy",
-<<<<<<< HEAD
-                dnac_version="2.3.7.6",
-=======
-                dnac_version="2.3.7.9",
->>>>>>> 825963e0
+                dnac_version="2.3.7.9",
                 dnac_log=True,
                 state="merged",
                 config=self.playbook_config_role
@@ -647,11 +587,7 @@
                 dnac_host="1.1.1.1",
                 dnac_username="dummy",
                 dnac_password="dummy",
-<<<<<<< HEAD
-                dnac_version="2.3.7.6",
-=======
-                dnac_version="2.3.7.9",
->>>>>>> 825963e0
+                dnac_version="2.3.7.9",
                 dnac_log=True,
                 state="deleted",
                 config=self.playbook_config_role
@@ -675,11 +611,7 @@
                 dnac_host="1.1.1.1",
                 dnac_username="dummy",
                 dnac_password="dummy",
-<<<<<<< HEAD
-                dnac_version="2.3.7.6",
-=======
-                dnac_version="2.3.7.9",
->>>>>>> 825963e0
+                dnac_version="2.3.7.9",
                 dnac_log=True,
                 state="deleted",
                 config=self.playbook_config_role
@@ -703,11 +635,7 @@
                 dnac_host="1.1.1.1",
                 dnac_username="dummy",
                 dnac_password="dummy",
-<<<<<<< HEAD
-                dnac_version="2.3.7.6",
-=======
-                dnac_version="2.3.7.9",
->>>>>>> 825963e0
+                dnac_version="2.3.7.9",
                 dnac_log=True,
                 state="merged",
                 config=self.playbook_config_invalid_param_rolename_not_present
@@ -732,11 +660,7 @@
                 dnac_host="1.1.1.1",
                 dnac_username="dummy",
                 dnac_password="dummy",
-<<<<<<< HEAD
-                dnac_version="2.3.7.6",
-=======
-                dnac_version="2.3.7.9",
->>>>>>> 825963e0
+                dnac_version="2.3.7.9",
                 dnac_log=True,
                 state="merged",
                 config=self.playbook_config_invalid_param_role_not_type_list
@@ -760,11 +684,7 @@
                 dnac_host="1.1.1.1",
                 dnac_username="dummy",
                 dnac_password="dummy",
-<<<<<<< HEAD
-                dnac_version="2.3.7.6",
-=======
-                dnac_version="2.3.7.9",
->>>>>>> 825963e0
+                dnac_version="2.3.7.9",
                 dnac_log=True,
                 state="merged",
                 config=self.playbook_config_invalid_param_with_all_permision_deny
@@ -788,11 +708,7 @@
                 dnac_host="1.1.1.1",
                 dnac_username="dummy",
                 dnac_password="dummy",
-<<<<<<< HEAD
-                dnac_version="2.3.7.6",
-=======
-                dnac_version="2.3.7.9",
->>>>>>> 825963e0
+                dnac_version="2.3.7.9",
                 dnac_log=True,
                 state="merged",
                 config=self.playbook_config_invalid_param_rolename_not_correct_formate
@@ -817,11 +733,7 @@
                 dnac_host="1.1.1.1",
                 dnac_username="dummy",
                 dnac_password="dummy",
-<<<<<<< HEAD
-                dnac_version="2.3.7.6",
-=======
-                dnac_version="2.3.7.9",
->>>>>>> 825963e0
+                dnac_version="2.3.7.9",
                 dnac_log=True,
                 state="merged",
                 config=self.playbook_config_invalid_param_type_list_missing
@@ -845,11 +757,7 @@
                 dnac_host="1.1.1.1",
                 dnac_username="dummy",
                 dnac_password="dummy",
-<<<<<<< HEAD
-                dnac_version="2.3.7.6",
-=======
-                dnac_version="2.3.7.9",
->>>>>>> 825963e0
+                dnac_version="2.3.7.9",
                 dnac_log=True,
                 state="merged",
                 config=self.playbook_config_invalid_param_role_invalid_permission
@@ -873,11 +781,7 @@
                 dnac_host="1.1.1.1",
                 dnac_username="dummy",
                 dnac_password="dummy",
-<<<<<<< HEAD
-                dnac_version="2.3.7.6",
-=======
-                dnac_version="2.3.7.9",
->>>>>>> 825963e0
+                dnac_version="2.3.7.9",
                 dnac_log=True,
                 state="merged",
                 config=self.playbook_config_invalid_param_role_invalid_permission
@@ -901,11 +805,7 @@
                 dnac_host="1.1.1.1",
                 dnac_username="dummy",
                 dnac_password="dummy",
-<<<<<<< HEAD
-                dnac_version="2.3.7.6",
-=======
-                dnac_version="2.3.7.9",
->>>>>>> 825963e0
+                dnac_version="2.3.7.9",
                 dnac_log=True,
                 state="merged",
                 config=self.playbook_config_for_creating_default_role
@@ -929,11 +829,7 @@
                 dnac_host="1.1.1.1",
                 dnac_username="dummy",
                 dnac_password="dummy",
-<<<<<<< HEAD
-                dnac_version="2.3.7.6",
-=======
-                dnac_version="2.3.7.9",
->>>>>>> 825963e0
+                dnac_version="2.3.7.9",
                 dnac_log=True,
                 state="mergeddd",
                 config=self.playbook_config_invalid_invalid_param_state
